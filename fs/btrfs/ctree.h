--- conflicted
+++ resolved
@@ -685,868 +685,6 @@
 	return btrfs_next_old_item(root, p, 0);
 }
 int btrfs_leaf_free_space(struct extent_buffer *leaf);
-<<<<<<< HEAD
-int __must_check btrfs_drop_snapshot(struct btrfs_root *root, int update_ref,
-				     int for_reloc);
-int btrfs_drop_subtree(struct btrfs_trans_handle *trans,
-			struct btrfs_root *root,
-			struct extent_buffer *node,
-			struct extent_buffer *parent);
-static inline int btrfs_fs_closing(struct btrfs_fs_info *fs_info)
-{
-	/*
-	 * Do it this way so we only ever do one test_bit in the normal case.
-	 */
-	if (test_bit(BTRFS_FS_CLOSING_START, &fs_info->flags)) {
-		if (test_bit(BTRFS_FS_CLOSING_DONE, &fs_info->flags))
-			return 2;
-		return 1;
-	}
-	return 0;
-}
-
-/*
- * If we remount the fs to be R/O or umount the fs, the cleaner needn't do
- * anything except sleeping. This function is used to check the status of
- * the fs.
- * We check for BTRFS_FS_STATE_RO to avoid races with a concurrent remount,
- * since setting and checking for SB_RDONLY in the superblock's flags is not
- * atomic.
- */
-static inline int btrfs_need_cleaner_sleep(struct btrfs_fs_info *fs_info)
-{
-	return test_bit(BTRFS_FS_STATE_RO, &fs_info->fs_state) ||
-		btrfs_fs_closing(fs_info);
-}
-
-static inline void btrfs_set_sb_rdonly(struct super_block *sb)
-{
-	sb->s_flags |= SB_RDONLY;
-	set_bit(BTRFS_FS_STATE_RO, &btrfs_sb(sb)->fs_state);
-}
-
-static inline void btrfs_clear_sb_rdonly(struct super_block *sb)
-{
-	sb->s_flags &= ~SB_RDONLY;
-	clear_bit(BTRFS_FS_STATE_RO, &btrfs_sb(sb)->fs_state);
-}
-
-/* root-item.c */
-int btrfs_add_root_ref(struct btrfs_trans_handle *trans, u64 root_id,
-		       u64 ref_id, u64 dirid, u64 sequence, const char *name,
-		       int name_len);
-int btrfs_del_root_ref(struct btrfs_trans_handle *trans, u64 root_id,
-		       u64 ref_id, u64 dirid, u64 *sequence, const char *name,
-		       int name_len);
-int btrfs_del_root(struct btrfs_trans_handle *trans,
-		   const struct btrfs_key *key);
-int btrfs_insert_root(struct btrfs_trans_handle *trans, struct btrfs_root *root,
-		      const struct btrfs_key *key,
-		      struct btrfs_root_item *item);
-int __must_check btrfs_update_root(struct btrfs_trans_handle *trans,
-				   struct btrfs_root *root,
-				   struct btrfs_key *key,
-				   struct btrfs_root_item *item);
-int btrfs_find_root(struct btrfs_root *root, const struct btrfs_key *search_key,
-		    struct btrfs_path *path, struct btrfs_root_item *root_item,
-		    struct btrfs_key *root_key);
-int btrfs_find_orphan_roots(struct btrfs_fs_info *fs_info);
-void btrfs_set_root_node(struct btrfs_root_item *item,
-			 struct extent_buffer *node);
-void btrfs_check_and_init_root_item(struct btrfs_root_item *item);
-void btrfs_update_root_times(struct btrfs_trans_handle *trans,
-			     struct btrfs_root *root);
-
-/* uuid-tree.c */
-int btrfs_uuid_tree_add(struct btrfs_trans_handle *trans, u8 *uuid, u8 type,
-			u64 subid);
-int btrfs_uuid_tree_remove(struct btrfs_trans_handle *trans, u8 *uuid, u8 type,
-			u64 subid);
-int btrfs_uuid_tree_iterate(struct btrfs_fs_info *fs_info);
-
-/* dir-item.c */
-int btrfs_check_dir_item_collision(struct btrfs_root *root, u64 dir,
-			  const char *name, int name_len);
-int btrfs_insert_dir_item(struct btrfs_trans_handle *trans, const char *name,
-			  int name_len, struct btrfs_inode *dir,
-			  struct btrfs_key *location, u8 type, u64 index);
-struct btrfs_dir_item *btrfs_lookup_dir_item(struct btrfs_trans_handle *trans,
-					     struct btrfs_root *root,
-					     struct btrfs_path *path, u64 dir,
-					     const char *name, int name_len,
-					     int mod);
-struct btrfs_dir_item *
-btrfs_lookup_dir_index_item(struct btrfs_trans_handle *trans,
-			    struct btrfs_root *root,
-			    struct btrfs_path *path, u64 dir,
-			    u64 index, const char *name, int name_len,
-			    int mod);
-struct btrfs_dir_item *
-btrfs_search_dir_index_item(struct btrfs_root *root,
-			    struct btrfs_path *path, u64 dirid,
-			    const char *name, int name_len);
-int btrfs_delete_one_dir_name(struct btrfs_trans_handle *trans,
-			      struct btrfs_root *root,
-			      struct btrfs_path *path,
-			      struct btrfs_dir_item *di);
-int btrfs_insert_xattr_item(struct btrfs_trans_handle *trans,
-			    struct btrfs_root *root,
-			    struct btrfs_path *path, u64 objectid,
-			    const char *name, u16 name_len,
-			    const void *data, u16 data_len);
-struct btrfs_dir_item *btrfs_lookup_xattr(struct btrfs_trans_handle *trans,
-					  struct btrfs_root *root,
-					  struct btrfs_path *path, u64 dir,
-					  const char *name, u16 name_len,
-					  int mod);
-struct btrfs_dir_item *btrfs_match_dir_item_name(struct btrfs_fs_info *fs_info,
-						 struct btrfs_path *path,
-						 const char *name,
-						 int name_len);
-
-/* orphan.c */
-int btrfs_insert_orphan_item(struct btrfs_trans_handle *trans,
-			     struct btrfs_root *root, u64 offset);
-int btrfs_del_orphan_item(struct btrfs_trans_handle *trans,
-			  struct btrfs_root *root, u64 offset);
-int btrfs_find_orphan_item(struct btrfs_root *root, u64 offset);
-
-/* file-item.c */
-int btrfs_del_csums(struct btrfs_trans_handle *trans,
-		    struct btrfs_root *root, u64 bytenr, u64 len);
-blk_status_t btrfs_lookup_bio_sums(struct inode *inode, struct bio *bio, u8 *dst);
-int btrfs_insert_hole_extent(struct btrfs_trans_handle *trans,
-			     struct btrfs_root *root, u64 objectid, u64 pos,
-			     u64 num_bytes);
-int btrfs_lookup_file_extent(struct btrfs_trans_handle *trans,
-			     struct btrfs_root *root,
-			     struct btrfs_path *path, u64 objectid,
-			     u64 bytenr, int mod);
-int btrfs_csum_file_blocks(struct btrfs_trans_handle *trans,
-			   struct btrfs_root *root,
-			   struct btrfs_ordered_sum *sums);
-blk_status_t btrfs_csum_one_bio(struct btrfs_inode *inode, struct bio *bio,
-				u64 offset, bool one_ordered);
-int btrfs_lookup_csums_range(struct btrfs_root *root, u64 start, u64 end,
-			     struct list_head *list, int search_commit,
-			     bool nowait);
-void btrfs_extent_item_to_extent_map(struct btrfs_inode *inode,
-				     const struct btrfs_path *path,
-				     struct btrfs_file_extent_item *fi,
-				     const bool new_inline,
-				     struct extent_map *em);
-int btrfs_inode_clear_file_extent_range(struct btrfs_inode *inode, u64 start,
-					u64 len);
-int btrfs_inode_set_file_extent_range(struct btrfs_inode *inode, u64 start,
-				      u64 len);
-void btrfs_inode_safe_disk_i_size_write(struct btrfs_inode *inode, u64 new_i_size);
-u64 btrfs_file_extent_end(const struct btrfs_path *path);
-
-/* inode.c */
-void btrfs_submit_data_write_bio(struct inode *inode, struct bio *bio, int mirror_num);
-void btrfs_submit_data_read_bio(struct inode *inode, struct bio *bio,
-			int mirror_num, enum btrfs_compression_type compress_type);
-int btrfs_check_sector_csum(struct btrfs_fs_info *fs_info, struct page *page,
-			    u32 pgoff, u8 *csum, const u8 * const csum_expected);
-int btrfs_check_data_csum(struct inode *inode, struct btrfs_bio *bbio,
-			  u32 bio_offset, struct page *page, u32 pgoff);
-unsigned int btrfs_verify_data_csum(struct btrfs_bio *bbio,
-				    u32 bio_offset, struct page *page,
-				    u64 start, u64 end);
-int btrfs_check_data_csum(struct inode *inode, struct btrfs_bio *bbio,
-			  u32 bio_offset, struct page *page, u32 pgoff);
-noinline int can_nocow_extent(struct inode *inode, u64 offset, u64 *len,
-			      u64 *orig_start, u64 *orig_block_len,
-			      u64 *ram_bytes, bool nowait, bool strict);
-
-void __btrfs_del_delalloc_inode(struct btrfs_root *root,
-				struct btrfs_inode *inode);
-struct inode *btrfs_lookup_dentry(struct inode *dir, struct dentry *dentry);
-int btrfs_set_inode_index(struct btrfs_inode *dir, u64 *index);
-int btrfs_unlink_inode(struct btrfs_trans_handle *trans,
-		       struct btrfs_inode *dir, struct btrfs_inode *inode,
-		       const char *name, int name_len);
-int btrfs_add_link(struct btrfs_trans_handle *trans,
-		   struct btrfs_inode *parent_inode, struct btrfs_inode *inode,
-		   const char *name, int name_len, int add_backref, u64 index);
-int btrfs_delete_subvolume(struct inode *dir, struct dentry *dentry);
-int btrfs_truncate_block(struct btrfs_inode *inode, loff_t from, loff_t len,
-			 int front);
-
-int btrfs_start_delalloc_snapshot(struct btrfs_root *root, bool in_reclaim_context);
-int btrfs_start_delalloc_roots(struct btrfs_fs_info *fs_info, long nr,
-			       bool in_reclaim_context);
-int btrfs_set_extent_delalloc(struct btrfs_inode *inode, u64 start, u64 end,
-			      unsigned int extra_bits,
-			      struct extent_state **cached_state);
-struct btrfs_new_inode_args {
-	/* Input */
-	struct inode *dir;
-	struct dentry *dentry;
-	struct inode *inode;
-	bool orphan;
-	bool subvol;
-
-	/*
-	 * Output from btrfs_new_inode_prepare(), input to
-	 * btrfs_create_new_inode().
-	 */
-	struct posix_acl *default_acl;
-	struct posix_acl *acl;
-};
-int btrfs_new_inode_prepare(struct btrfs_new_inode_args *args,
-			    unsigned int *trans_num_items);
-int btrfs_create_new_inode(struct btrfs_trans_handle *trans,
-			   struct btrfs_new_inode_args *args);
-void btrfs_new_inode_args_destroy(struct btrfs_new_inode_args *args);
-struct inode *btrfs_new_subvol_inode(struct user_namespace *mnt_userns,
-				     struct inode *dir);
- void btrfs_set_delalloc_extent(struct inode *inode, struct extent_state *state,
-			        u32 bits);
-void btrfs_clear_delalloc_extent(struct inode *inode,
-				 struct extent_state *state, u32 bits);
-void btrfs_merge_delalloc_extent(struct inode *inode, struct extent_state *new,
-				 struct extent_state *other);
-void btrfs_split_delalloc_extent(struct inode *inode,
-				 struct extent_state *orig, u64 split);
-void btrfs_set_range_writeback(struct btrfs_inode *inode, u64 start, u64 end);
-vm_fault_t btrfs_page_mkwrite(struct vm_fault *vmf);
-void btrfs_evict_inode(struct inode *inode);
-struct inode *btrfs_alloc_inode(struct super_block *sb);
-void btrfs_destroy_inode(struct inode *inode);
-void btrfs_free_inode(struct inode *inode);
-int btrfs_drop_inode(struct inode *inode);
-int __init btrfs_init_cachep(void);
-void __cold btrfs_destroy_cachep(void);
-struct inode *btrfs_iget_path(struct super_block *s, u64 ino,
-			      struct btrfs_root *root, struct btrfs_path *path);
-struct inode *btrfs_iget(struct super_block *s, u64 ino, struct btrfs_root *root);
-struct extent_map *btrfs_get_extent(struct btrfs_inode *inode,
-				    struct page *page, size_t pg_offset,
-				    u64 start, u64 end);
-int btrfs_update_inode(struct btrfs_trans_handle *trans,
-		       struct btrfs_root *root, struct btrfs_inode *inode);
-int btrfs_update_inode_fallback(struct btrfs_trans_handle *trans,
-				struct btrfs_root *root, struct btrfs_inode *inode);
-int btrfs_orphan_add(struct btrfs_trans_handle *trans,
-		struct btrfs_inode *inode);
-int btrfs_orphan_cleanup(struct btrfs_root *root);
-int btrfs_cont_expand(struct btrfs_inode *inode, loff_t oldsize, loff_t size);
-void btrfs_add_delayed_iput(struct inode *inode);
-void btrfs_run_delayed_iputs(struct btrfs_fs_info *fs_info);
-int btrfs_wait_on_delayed_iputs(struct btrfs_fs_info *fs_info);
-int btrfs_prealloc_file_range(struct inode *inode, int mode,
-			      u64 start, u64 num_bytes, u64 min_size,
-			      loff_t actual_len, u64 *alloc_hint);
-int btrfs_prealloc_file_range_trans(struct inode *inode,
-				    struct btrfs_trans_handle *trans, int mode,
-				    u64 start, u64 num_bytes, u64 min_size,
-				    loff_t actual_len, u64 *alloc_hint);
-int btrfs_run_delalloc_range(struct btrfs_inode *inode, struct page *locked_page,
-		u64 start, u64 end, int *page_started, unsigned long *nr_written,
-		struct writeback_control *wbc);
-int btrfs_writepage_cow_fixup(struct page *page);
-void btrfs_writepage_endio_finish_ordered(struct btrfs_inode *inode,
-					  struct page *page, u64 start,
-					  u64 end, bool uptodate);
-int btrfs_encoded_io_compression_from_extent(struct btrfs_fs_info *fs_info,
-					     int compress_type);
-int btrfs_encoded_read_regular_fill_pages(struct btrfs_inode *inode,
-					  u64 file_offset, u64 disk_bytenr,
-					  u64 disk_io_size,
-					  struct page **pages);
-ssize_t btrfs_encoded_read(struct kiocb *iocb, struct iov_iter *iter,
-			   struct btrfs_ioctl_encoded_io_args *encoded);
-ssize_t btrfs_do_encoded_write(struct kiocb *iocb, struct iov_iter *from,
-			     const struct btrfs_ioctl_encoded_io_args *encoded);
-
-ssize_t btrfs_dio_read(struct kiocb *iocb, struct iov_iter *iter,
-		       size_t done_before);
-struct iomap_dio *btrfs_dio_write(struct kiocb *iocb, struct iov_iter *iter,
-				  size_t done_before);
-
-extern const struct dentry_operations btrfs_dentry_operations;
-
-/* Inode locking type flags, by default the exclusive lock is taken */
-#define BTRFS_ILOCK_SHARED	(1U << 0)
-#define BTRFS_ILOCK_TRY 	(1U << 1)
-#define BTRFS_ILOCK_MMAP	(1U << 2)
-
-int btrfs_inode_lock(struct inode *inode, unsigned int ilock_flags);
-void btrfs_inode_unlock(struct inode *inode, unsigned int ilock_flags);
-void btrfs_update_inode_bytes(struct btrfs_inode *inode,
-			      const u64 add_bytes,
-			      const u64 del_bytes);
-void btrfs_assert_inode_range_clean(struct btrfs_inode *inode, u64 start, u64 end);
-
-/* ioctl.c */
-long btrfs_ioctl(struct file *file, unsigned int cmd, unsigned long arg);
-long btrfs_compat_ioctl(struct file *file, unsigned int cmd, unsigned long arg);
-int btrfs_fileattr_get(struct dentry *dentry, struct fileattr *fa);
-int btrfs_fileattr_set(struct user_namespace *mnt_userns,
-		       struct dentry *dentry, struct fileattr *fa);
-int btrfs_ioctl_get_supported_features(void __user *arg);
-void btrfs_sync_inode_flags_to_i_flags(struct inode *inode);
-int __pure btrfs_is_empty_uuid(u8 *uuid);
-int btrfs_defrag_file(struct inode *inode, struct file_ra_state *ra,
-		      struct btrfs_ioctl_defrag_range_args *range,
-		      u64 newer_than, unsigned long max_to_defrag);
-void btrfs_get_block_group_info(struct list_head *groups_list,
-				struct btrfs_ioctl_space_info *space);
-void btrfs_update_ioctl_balance_args(struct btrfs_fs_info *fs_info,
-			       struct btrfs_ioctl_balance_args *bargs);
-
-/* file.c */
-int __init btrfs_auto_defrag_init(void);
-void __cold btrfs_auto_defrag_exit(void);
-int btrfs_add_inode_defrag(struct btrfs_trans_handle *trans,
-			   struct btrfs_inode *inode, u32 extent_thresh);
-int btrfs_run_defrag_inodes(struct btrfs_fs_info *fs_info);
-void btrfs_cleanup_defrag_inodes(struct btrfs_fs_info *fs_info);
-int btrfs_sync_file(struct file *file, loff_t start, loff_t end, int datasync);
-extern const struct file_operations btrfs_file_operations;
-int btrfs_drop_extents(struct btrfs_trans_handle *trans,
-		       struct btrfs_root *root, struct btrfs_inode *inode,
-		       struct btrfs_drop_extents_args *args);
-int btrfs_replace_file_extents(struct btrfs_inode *inode,
-			   struct btrfs_path *path, const u64 start,
-			   const u64 end,
-			   struct btrfs_replace_extent_info *extent_info,
-			   struct btrfs_trans_handle **trans_out);
-int btrfs_mark_extent_written(struct btrfs_trans_handle *trans,
-			      struct btrfs_inode *inode, u64 start, u64 end);
-ssize_t btrfs_do_write_iter(struct kiocb *iocb, struct iov_iter *from,
-			    const struct btrfs_ioctl_encoded_io_args *encoded);
-int btrfs_release_file(struct inode *inode, struct file *file);
-int btrfs_dirty_pages(struct btrfs_inode *inode, struct page **pages,
-		      size_t num_pages, loff_t pos, size_t write_bytes,
-		      struct extent_state **cached, bool noreserve);
-int btrfs_fdatawrite_range(struct inode *inode, loff_t start, loff_t end);
-int btrfs_check_nocow_lock(struct btrfs_inode *inode, loff_t pos,
-			   size_t *write_bytes, bool nowait);
-void btrfs_check_nocow_unlock(struct btrfs_inode *inode);
-bool btrfs_find_delalloc_in_range(struct btrfs_inode *inode, u64 start, u64 end,
-				  u64 *delalloc_start_ret, u64 *delalloc_end_ret);
-
-/* tree-defrag.c */
-int btrfs_defrag_leaves(struct btrfs_trans_handle *trans,
-			struct btrfs_root *root);
-
-/* super.c */
-int btrfs_parse_options(struct btrfs_fs_info *info, char *options,
-			unsigned long new_flags);
-int btrfs_sync_fs(struct super_block *sb, int wait);
-char *btrfs_get_subvol_name_from_objectid(struct btrfs_fs_info *fs_info,
-					  u64 subvol_objectid);
-
-static inline __printf(2, 3) __cold
-void btrfs_no_printk(const struct btrfs_fs_info *fs_info, const char *fmt, ...)
-{
-}
-
-#ifdef CONFIG_PRINTK_INDEX
-
-#define btrfs_printk(fs_info, fmt, args...)					\
-do {										\
-	printk_index_subsys_emit("%sBTRFS %s (device %s): ", NULL, fmt);	\
-	_btrfs_printk(fs_info, fmt, ##args);					\
-} while (0)
-
-__printf(2, 3)
-__cold
-void _btrfs_printk(const struct btrfs_fs_info *fs_info, const char *fmt, ...);
-
-#elif defined(CONFIG_PRINTK)
-
-#define btrfs_printk(fs_info, fmt, args...)				\
-	_btrfs_printk(fs_info, fmt, ##args)
-
-__printf(2, 3)
-__cold
-void _btrfs_printk(const struct btrfs_fs_info *fs_info, const char *fmt, ...);
-
-#else
-
-#define btrfs_printk(fs_info, fmt, args...) \
-	btrfs_no_printk(fs_info, fmt, ##args)
-#endif
-
-#define btrfs_emerg(fs_info, fmt, args...) \
-	btrfs_printk(fs_info, KERN_EMERG fmt, ##args)
-#define btrfs_alert(fs_info, fmt, args...) \
-	btrfs_printk(fs_info, KERN_ALERT fmt, ##args)
-#define btrfs_crit(fs_info, fmt, args...) \
-	btrfs_printk(fs_info, KERN_CRIT fmt, ##args)
-#define btrfs_err(fs_info, fmt, args...) \
-	btrfs_printk(fs_info, KERN_ERR fmt, ##args)
-#define btrfs_warn(fs_info, fmt, args...) \
-	btrfs_printk(fs_info, KERN_WARNING fmt, ##args)
-#define btrfs_notice(fs_info, fmt, args...) \
-	btrfs_printk(fs_info, KERN_NOTICE fmt, ##args)
-#define btrfs_info(fs_info, fmt, args...) \
-	btrfs_printk(fs_info, KERN_INFO fmt, ##args)
-
-/*
- * Wrappers that use printk_in_rcu
- */
-#define btrfs_emerg_in_rcu(fs_info, fmt, args...) \
-	btrfs_printk_in_rcu(fs_info, KERN_EMERG fmt, ##args)
-#define btrfs_alert_in_rcu(fs_info, fmt, args...) \
-	btrfs_printk_in_rcu(fs_info, KERN_ALERT fmt, ##args)
-#define btrfs_crit_in_rcu(fs_info, fmt, args...) \
-	btrfs_printk_in_rcu(fs_info, KERN_CRIT fmt, ##args)
-#define btrfs_err_in_rcu(fs_info, fmt, args...) \
-	btrfs_printk_in_rcu(fs_info, KERN_ERR fmt, ##args)
-#define btrfs_warn_in_rcu(fs_info, fmt, args...) \
-	btrfs_printk_in_rcu(fs_info, KERN_WARNING fmt, ##args)
-#define btrfs_notice_in_rcu(fs_info, fmt, args...) \
-	btrfs_printk_in_rcu(fs_info, KERN_NOTICE fmt, ##args)
-#define btrfs_info_in_rcu(fs_info, fmt, args...) \
-	btrfs_printk_in_rcu(fs_info, KERN_INFO fmt, ##args)
-
-/*
- * Wrappers that use a ratelimited printk_in_rcu
- */
-#define btrfs_emerg_rl_in_rcu(fs_info, fmt, args...) \
-	btrfs_printk_rl_in_rcu(fs_info, KERN_EMERG fmt, ##args)
-#define btrfs_alert_rl_in_rcu(fs_info, fmt, args...) \
-	btrfs_printk_rl_in_rcu(fs_info, KERN_ALERT fmt, ##args)
-#define btrfs_crit_rl_in_rcu(fs_info, fmt, args...) \
-	btrfs_printk_rl_in_rcu(fs_info, KERN_CRIT fmt, ##args)
-#define btrfs_err_rl_in_rcu(fs_info, fmt, args...) \
-	btrfs_printk_rl_in_rcu(fs_info, KERN_ERR fmt, ##args)
-#define btrfs_warn_rl_in_rcu(fs_info, fmt, args...) \
-	btrfs_printk_rl_in_rcu(fs_info, KERN_WARNING fmt, ##args)
-#define btrfs_notice_rl_in_rcu(fs_info, fmt, args...) \
-	btrfs_printk_rl_in_rcu(fs_info, KERN_NOTICE fmt, ##args)
-#define btrfs_info_rl_in_rcu(fs_info, fmt, args...) \
-	btrfs_printk_rl_in_rcu(fs_info, KERN_INFO fmt, ##args)
-
-/*
- * Wrappers that use a ratelimited printk
- */
-#define btrfs_emerg_rl(fs_info, fmt, args...) \
-	btrfs_printk_ratelimited(fs_info, KERN_EMERG fmt, ##args)
-#define btrfs_alert_rl(fs_info, fmt, args...) \
-	btrfs_printk_ratelimited(fs_info, KERN_ALERT fmt, ##args)
-#define btrfs_crit_rl(fs_info, fmt, args...) \
-	btrfs_printk_ratelimited(fs_info, KERN_CRIT fmt, ##args)
-#define btrfs_err_rl(fs_info, fmt, args...) \
-	btrfs_printk_ratelimited(fs_info, KERN_ERR fmt, ##args)
-#define btrfs_warn_rl(fs_info, fmt, args...) \
-	btrfs_printk_ratelimited(fs_info, KERN_WARNING fmt, ##args)
-#define btrfs_notice_rl(fs_info, fmt, args...) \
-	btrfs_printk_ratelimited(fs_info, KERN_NOTICE fmt, ##args)
-#define btrfs_info_rl(fs_info, fmt, args...) \
-	btrfs_printk_ratelimited(fs_info, KERN_INFO fmt, ##args)
-
-#if defined(CONFIG_DYNAMIC_DEBUG)
-#define btrfs_debug(fs_info, fmt, args...)				\
-	_dynamic_func_call_no_desc(fmt, btrfs_printk,			\
-				   fs_info, KERN_DEBUG fmt, ##args)
-#define btrfs_debug_in_rcu(fs_info, fmt, args...)			\
-	_dynamic_func_call_no_desc(fmt, btrfs_printk_in_rcu,		\
-				   fs_info, KERN_DEBUG fmt, ##args)
-#define btrfs_debug_rl_in_rcu(fs_info, fmt, args...)			\
-	_dynamic_func_call_no_desc(fmt, btrfs_printk_rl_in_rcu,		\
-				   fs_info, KERN_DEBUG fmt, ##args)
-#define btrfs_debug_rl(fs_info, fmt, args...)				\
-	_dynamic_func_call_no_desc(fmt, btrfs_printk_ratelimited,	\
-				   fs_info, KERN_DEBUG fmt, ##args)
-#elif defined(DEBUG)
-#define btrfs_debug(fs_info, fmt, args...) \
-	btrfs_printk(fs_info, KERN_DEBUG fmt, ##args)
-#define btrfs_debug_in_rcu(fs_info, fmt, args...) \
-	btrfs_printk_in_rcu(fs_info, KERN_DEBUG fmt, ##args)
-#define btrfs_debug_rl_in_rcu(fs_info, fmt, args...) \
-	btrfs_printk_rl_in_rcu(fs_info, KERN_DEBUG fmt, ##args)
-#define btrfs_debug_rl(fs_info, fmt, args...) \
-	btrfs_printk_ratelimited(fs_info, KERN_DEBUG fmt, ##args)
-#else
-#define btrfs_debug(fs_info, fmt, args...) \
-	btrfs_no_printk(fs_info, KERN_DEBUG fmt, ##args)
-#define btrfs_debug_in_rcu(fs_info, fmt, args...) \
-	btrfs_no_printk_in_rcu(fs_info, KERN_DEBUG fmt, ##args)
-#define btrfs_debug_rl_in_rcu(fs_info, fmt, args...) \
-	btrfs_no_printk_in_rcu(fs_info, KERN_DEBUG fmt, ##args)
-#define btrfs_debug_rl(fs_info, fmt, args...) \
-	btrfs_no_printk(fs_info, KERN_DEBUG fmt, ##args)
-#endif
-
-#define btrfs_printk_in_rcu(fs_info, fmt, args...)	\
-do {							\
-	rcu_read_lock();				\
-	btrfs_printk(fs_info, fmt, ##args);		\
-	rcu_read_unlock();				\
-} while (0)
-
-#define btrfs_no_printk_in_rcu(fs_info, fmt, args...)	\
-do {							\
-	rcu_read_lock();				\
-	btrfs_no_printk(fs_info, fmt, ##args);		\
-	rcu_read_unlock();				\
-} while (0)
-
-#define btrfs_printk_ratelimited(fs_info, fmt, args...)		\
-do {								\
-	static DEFINE_RATELIMIT_STATE(_rs,			\
-		DEFAULT_RATELIMIT_INTERVAL,			\
-		DEFAULT_RATELIMIT_BURST);       		\
-	if (__ratelimit(&_rs))					\
-		btrfs_printk(fs_info, fmt, ##args);		\
-} while (0)
-
-#define btrfs_printk_rl_in_rcu(fs_info, fmt, args...)		\
-do {								\
-	rcu_read_lock();					\
-	btrfs_printk_ratelimited(fs_info, fmt, ##args);		\
-	rcu_read_unlock();					\
-} while (0)
-
-#ifdef CONFIG_BTRFS_ASSERT
-__cold __noreturn
-static inline void assertfail(const char *expr, const char *file, int line)
-{
-	pr_err("assertion failed: %s, in %s:%d\n", expr, file, line);
-	BUG();
-}
-
-#define ASSERT(expr)						\
-	(likely(expr) ? (void)0 : assertfail(#expr, __FILE__, __LINE__))
-
-#else
-static inline void assertfail(const char *expr, const char* file, int line) { }
-#define ASSERT(expr)	(void)(expr)
-#endif
-
-#if BITS_PER_LONG == 32
-#define BTRFS_32BIT_MAX_FILE_SIZE (((u64)ULONG_MAX + 1) << PAGE_SHIFT)
-/*
- * The warning threshold is 5/8th of the MAX_LFS_FILESIZE that limits the logical
- * addresses of extents.
- *
- * For 4K page size it's about 10T, for 64K it's 160T.
- */
-#define BTRFS_32BIT_EARLY_WARN_THRESHOLD (BTRFS_32BIT_MAX_FILE_SIZE * 5 / 8)
-void btrfs_warn_32bit_limit(struct btrfs_fs_info *fs_info);
-void btrfs_err_32bit_limit(struct btrfs_fs_info *fs_info);
-#endif
-
-/*
- * Get the correct offset inside the page of extent buffer.
- *
- * @eb:		target extent buffer
- * @start:	offset inside the extent buffer
- *
- * Will handle both sectorsize == PAGE_SIZE and sectorsize < PAGE_SIZE cases.
- */
-static inline size_t get_eb_offset_in_page(const struct extent_buffer *eb,
-					   unsigned long offset)
-{
-	/*
-	 * For sectorsize == PAGE_SIZE case, eb->start will always be aligned
-	 * to PAGE_SIZE, thus adding it won't cause any difference.
-	 *
-	 * For sectorsize < PAGE_SIZE, we must only read the data that belongs
-	 * to the eb, thus we have to take the eb->start into consideration.
-	 */
-	return offset_in_page(offset + eb->start);
-}
-
-static inline unsigned long get_eb_page_index(unsigned long offset)
-{
-	/*
-	 * For sectorsize == PAGE_SIZE case, plain >> PAGE_SHIFT is enough.
-	 *
-	 * For sectorsize < PAGE_SIZE case, we only support 64K PAGE_SIZE,
-	 * and have ensured that all tree blocks are contained in one page,
-	 * thus we always get index == 0.
-	 */
-	return offset >> PAGE_SHIFT;
-}
-
-/*
- * Use that for functions that are conditionally exported for sanity tests but
- * otherwise static
- */
-#ifndef CONFIG_BTRFS_FS_RUN_SANITY_TESTS
-#define EXPORT_FOR_TESTS static
-#else
-#define EXPORT_FOR_TESTS
-#endif
-
-__cold
-static inline void btrfs_print_v0_err(struct btrfs_fs_info *fs_info)
-{
-	btrfs_err(fs_info,
-"Unsupported V0 extent filesystem detected. Aborting. Please re-create your filesystem with a newer kernel");
-}
-
-__printf(5, 6)
-__cold
-void __btrfs_handle_fs_error(struct btrfs_fs_info *fs_info, const char *function,
-		     unsigned int line, int errno, const char *fmt, ...);
-
-const char * __attribute_const__ btrfs_decode_error(int errno);
-
-__cold
-void __btrfs_abort_transaction(struct btrfs_trans_handle *trans,
-			       const char *function,
-			       unsigned int line, int errno, bool first_hit);
-
-bool __cold abort_should_print_stack(int errno);
-
-/*
- * Call btrfs_abort_transaction as early as possible when an error condition is
- * detected, that way the exact stack trace is reported for some errors.
- */
-#define btrfs_abort_transaction(trans, errno)		\
-do {								\
-	bool first = false;					\
-	/* Report first abort since mount */			\
-	if (!test_and_set_bit(BTRFS_FS_STATE_TRANS_ABORTED,	\
-			&((trans)->fs_info->fs_state))) {	\
-		first = true;					\
-		if (WARN(abort_should_print_stack(errno), 	\
-			KERN_DEBUG				\
-			"BTRFS: Transaction aborted (error %d)\n",	\
-			(errno))) {					\
-			/* Stack trace printed. */			\
-		} else {						\
-			btrfs_debug((trans)->fs_info,			\
-				    "Transaction aborted (error %d)", \
-				  (errno));			\
-		}						\
-	}							\
-	__btrfs_abort_transaction((trans), __func__,		\
-				  __LINE__, (errno), first);	\
-} while (0)
-
-#ifdef CONFIG_PRINTK_INDEX
-
-#define btrfs_handle_fs_error(fs_info, errno, fmt, args...)		\
-do {									\
-	printk_index_subsys_emit(					\
-		"BTRFS: error (device %s%s) in %s:%d: errno=%d %s",	\
-		KERN_CRIT, fmt);					\
-	__btrfs_handle_fs_error((fs_info), __func__, __LINE__,		\
-				(errno), fmt, ##args);			\
-} while (0)
-
-#else
-
-#define btrfs_handle_fs_error(fs_info, errno, fmt, args...)		\
-	__btrfs_handle_fs_error((fs_info), __func__, __LINE__,		\
-				(errno), fmt, ##args)
-
-#endif
-
-#define BTRFS_FS_ERROR(fs_info)	(unlikely(test_bit(BTRFS_FS_STATE_ERROR, \
-						   &(fs_info)->fs_state)))
-#define BTRFS_FS_LOG_CLEANUP_ERROR(fs_info)				\
-	(unlikely(test_bit(BTRFS_FS_STATE_LOG_CLEANUP_ERROR,		\
-			   &(fs_info)->fs_state)))
-
-__printf(5, 6)
-__cold
-void __btrfs_panic(struct btrfs_fs_info *fs_info, const char *function,
-		   unsigned int line, int errno, const char *fmt, ...);
-/*
- * If BTRFS_MOUNT_PANIC_ON_FATAL_ERROR is in mount_opt, __btrfs_panic
- * will panic().  Otherwise we BUG() here.
- */
-#define btrfs_panic(fs_info, errno, fmt, args...)			\
-do {									\
-	__btrfs_panic(fs_info, __func__, __LINE__, errno, fmt, ##args);	\
-	BUG();								\
-} while (0)
-
-
-/* compatibility and incompatibility defines */
-
-#define btrfs_set_fs_incompat(__fs_info, opt) \
-	__btrfs_set_fs_incompat((__fs_info), BTRFS_FEATURE_INCOMPAT_##opt, \
-				#opt)
-
-static inline void __btrfs_set_fs_incompat(struct btrfs_fs_info *fs_info,
-					   u64 flag, const char* name)
-{
-	struct btrfs_super_block *disk_super;
-	u64 features;
-
-	disk_super = fs_info->super_copy;
-	features = btrfs_super_incompat_flags(disk_super);
-	if (!(features & flag)) {
-		spin_lock(&fs_info->super_lock);
-		features = btrfs_super_incompat_flags(disk_super);
-		if (!(features & flag)) {
-			features |= flag;
-			btrfs_set_super_incompat_flags(disk_super, features);
-			btrfs_info(fs_info,
-				"setting incompat feature flag for %s (0x%llx)",
-				name, flag);
-		}
-		spin_unlock(&fs_info->super_lock);
-	}
-}
-
-#define btrfs_clear_fs_incompat(__fs_info, opt) \
-	__btrfs_clear_fs_incompat((__fs_info), BTRFS_FEATURE_INCOMPAT_##opt, \
-				  #opt)
-
-static inline void __btrfs_clear_fs_incompat(struct btrfs_fs_info *fs_info,
-					     u64 flag, const char* name)
-{
-	struct btrfs_super_block *disk_super;
-	u64 features;
-
-	disk_super = fs_info->super_copy;
-	features = btrfs_super_incompat_flags(disk_super);
-	if (features & flag) {
-		spin_lock(&fs_info->super_lock);
-		features = btrfs_super_incompat_flags(disk_super);
-		if (features & flag) {
-			features &= ~flag;
-			btrfs_set_super_incompat_flags(disk_super, features);
-			btrfs_info(fs_info,
-				"clearing incompat feature flag for %s (0x%llx)",
-				name, flag);
-		}
-		spin_unlock(&fs_info->super_lock);
-	}
-}
-
-#define btrfs_fs_incompat(fs_info, opt) \
-	__btrfs_fs_incompat((fs_info), BTRFS_FEATURE_INCOMPAT_##opt)
-
-static inline bool __btrfs_fs_incompat(struct btrfs_fs_info *fs_info, u64 flag)
-{
-	struct btrfs_super_block *disk_super;
-	disk_super = fs_info->super_copy;
-	return !!(btrfs_super_incompat_flags(disk_super) & flag);
-}
-
-#define btrfs_set_fs_compat_ro(__fs_info, opt) \
-	__btrfs_set_fs_compat_ro((__fs_info), BTRFS_FEATURE_COMPAT_RO_##opt, \
-				 #opt)
-
-static inline void __btrfs_set_fs_compat_ro(struct btrfs_fs_info *fs_info,
-					    u64 flag, const char *name)
-{
-	struct btrfs_super_block *disk_super;
-	u64 features;
-
-	disk_super = fs_info->super_copy;
-	features = btrfs_super_compat_ro_flags(disk_super);
-	if (!(features & flag)) {
-		spin_lock(&fs_info->super_lock);
-		features = btrfs_super_compat_ro_flags(disk_super);
-		if (!(features & flag)) {
-			features |= flag;
-			btrfs_set_super_compat_ro_flags(disk_super, features);
-			btrfs_info(fs_info,
-				"setting compat-ro feature flag for %s (0x%llx)",
-				name, flag);
-		}
-		spin_unlock(&fs_info->super_lock);
-	}
-}
-
-#define btrfs_clear_fs_compat_ro(__fs_info, opt) \
-	__btrfs_clear_fs_compat_ro((__fs_info), BTRFS_FEATURE_COMPAT_RO_##opt, \
-				   #opt)
-
-static inline void __btrfs_clear_fs_compat_ro(struct btrfs_fs_info *fs_info,
-					      u64 flag, const char *name)
-{
-	struct btrfs_super_block *disk_super;
-	u64 features;
-
-	disk_super = fs_info->super_copy;
-	features = btrfs_super_compat_ro_flags(disk_super);
-	if (features & flag) {
-		spin_lock(&fs_info->super_lock);
-		features = btrfs_super_compat_ro_flags(disk_super);
-		if (features & flag) {
-			features &= ~flag;
-			btrfs_set_super_compat_ro_flags(disk_super, features);
-			btrfs_info(fs_info,
-				"clearing compat-ro feature flag for %s (0x%llx)",
-				name, flag);
-		}
-		spin_unlock(&fs_info->super_lock);
-	}
-}
-
-#define btrfs_fs_compat_ro(fs_info, opt) \
-	__btrfs_fs_compat_ro((fs_info), BTRFS_FEATURE_COMPAT_RO_##opt)
-
-static inline int __btrfs_fs_compat_ro(struct btrfs_fs_info *fs_info, u64 flag)
-{
-	struct btrfs_super_block *disk_super;
-	disk_super = fs_info->super_copy;
-	return !!(btrfs_super_compat_ro_flags(disk_super) & flag);
-}
-
-/* acl.c */
-#ifdef CONFIG_BTRFS_FS_POSIX_ACL
-struct posix_acl *btrfs_get_acl(struct inode *inode, int type, bool rcu);
-int btrfs_set_acl(struct user_namespace *mnt_userns, struct dentry *dentry,
-		  struct posix_acl *acl, int type);
-int __btrfs_set_acl(struct btrfs_trans_handle *trans, struct inode *inode,
-		    struct posix_acl *acl, int type);
-#else
-#define btrfs_get_acl NULL
-#define btrfs_set_acl NULL
-static inline int __btrfs_set_acl(struct btrfs_trans_handle *trans,
-				  struct inode *inode, struct posix_acl *acl,
-				  int type)
-{
-	return -EOPNOTSUPP;
-}
-#endif
-
-/* relocation.c */
-int btrfs_relocate_block_group(struct btrfs_fs_info *fs_info, u64 group_start);
-int btrfs_init_reloc_root(struct btrfs_trans_handle *trans,
-			  struct btrfs_root *root);
-int btrfs_update_reloc_root(struct btrfs_trans_handle *trans,
-			    struct btrfs_root *root);
-int btrfs_recover_relocation(struct btrfs_fs_info *fs_info);
-int btrfs_reloc_clone_csums(struct btrfs_inode *inode, u64 file_pos, u64 len);
-int btrfs_reloc_cow_block(struct btrfs_trans_handle *trans,
-			  struct btrfs_root *root, struct extent_buffer *buf,
-			  struct extent_buffer *cow);
-void btrfs_reloc_pre_snapshot(struct btrfs_pending_snapshot *pending,
-			      u64 *bytes_to_reserve);
-int btrfs_reloc_post_snapshot(struct btrfs_trans_handle *trans,
-			      struct btrfs_pending_snapshot *pending);
-int btrfs_should_cancel_balance(struct btrfs_fs_info *fs_info);
-struct btrfs_root *find_reloc_root(struct btrfs_fs_info *fs_info,
-				   u64 bytenr);
-int btrfs_should_ignore_reloc_root(struct btrfs_root *root);
-
-/* scrub.c */
-int btrfs_scrub_dev(struct btrfs_fs_info *fs_info, u64 devid, u64 start,
-		    u64 end, struct btrfs_scrub_progress *progress,
-		    int readonly, int is_dev_replace);
-void btrfs_scrub_pause(struct btrfs_fs_info *fs_info);
-void btrfs_scrub_continue(struct btrfs_fs_info *fs_info);
-int btrfs_scrub_cancel(struct btrfs_fs_info *info);
-int btrfs_scrub_cancel_dev(struct btrfs_device *dev);
-int btrfs_scrub_progress(struct btrfs_fs_info *fs_info, u64 devid,
-			 struct btrfs_scrub_progress *progress);
-
-/* dev-replace.c */
-void btrfs_bio_counter_inc_blocked(struct btrfs_fs_info *fs_info);
-void btrfs_bio_counter_sub(struct btrfs_fs_info *fs_info, s64 amount);
-
-static inline void btrfs_bio_counter_dec(struct btrfs_fs_info *fs_info)
-{
-	btrfs_bio_counter_sub(fs_info, 1);
-}
-=======
->>>>>>> b7af0635
 
 static inline int is_fstree(u64 rootid)
 {
