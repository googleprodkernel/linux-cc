--- conflicted
+++ resolved
@@ -17,10 +17,7 @@
 }
 
 static const struct proc_ops cpuinfo_proc_ops = {
-<<<<<<< HEAD
-=======
 	.proc_flags	= PROC_ENTRY_PERMANENT,
->>>>>>> 04d5ce62
 	.proc_open	= cpuinfo_open,
 	.proc_read	= seq_read,
 	.proc_lseek	= seq_lseek,
