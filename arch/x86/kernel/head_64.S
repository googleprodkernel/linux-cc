--- conflicted
+++ resolved
@@ -73,26 +73,19 @@
 	/* Sanitize CPU configuration */
 	call verify_cpu
 
-<<<<<<< HEAD
-=======
 	/*
 	 * Perform pagetable fixups. Additionally, if SME is active, encrypt
 	 * the kernel and retrieve the modifier (SME encryption mask if SME
 	 * is active) to be added to the initial pgdir entry that will be
 	 * programmed into CR3.
 	 */
->>>>>>> bb176f67
 	leaq	_text(%rip), %rdi
 	pushq	%rsi
 	call	__startup_64
 	popq	%rsi
 
-<<<<<<< HEAD
-	movq	$(early_top_pgt - __START_KERNEL_map), %rax
-=======
 	/* Form the CR3 value being sure to include the CR3 modifier */
 	addq	$(early_top_pgt - __START_KERNEL_map), %rax
->>>>>>> bb176f67
 	jmp 1f
 ENTRY(secondary_startup_64)
 	/*
@@ -112,9 +105,6 @@
 	/* Sanitize CPU configuration */
 	call verify_cpu
 
-<<<<<<< HEAD
-	movq	$(init_top_pgt - __START_KERNEL_map), %rax
-=======
 	/*
 	 * Retrieve the modifier (SME encryption mask if SME is active) to be
 	 * added to the initial pgdir entry that will be programmed into CR3.
@@ -125,7 +115,6 @@
 
 	/* Form the CR3 value being sure to include the CR3 modifier */
 	addq	$(init_top_pgt - __START_KERNEL_map), %rax
->>>>>>> bb176f67
 1:
 
 	/* Enable PAE mode, PGE and LA57 */
@@ -362,15 +351,9 @@
 NEXT_PAGE(early_top_pgt)
 	.fill	511,8,0
 #ifdef CONFIG_X86_5LEVEL
-<<<<<<< HEAD
-	.quad	level4_kernel_pgt - __START_KERNEL_map + _PAGE_TABLE
-#else
-	.quad	level3_kernel_pgt - __START_KERNEL_map + _PAGE_TABLE
-=======
 	.quad	level4_kernel_pgt - __START_KERNEL_map + _PAGE_TABLE_NOENC
 #else
 	.quad	level3_kernel_pgt - __START_KERNEL_map + _PAGE_TABLE_NOENC
->>>>>>> bb176f67
 #endif
 
 NEXT_PAGE(early_dynamic_pgts)
@@ -383,15 +366,9 @@
 	.fill	512,8,0
 #else
 NEXT_PAGE(init_top_pgt)
-<<<<<<< HEAD
-	.quad   level3_ident_pgt - __START_KERNEL_map + _KERNPG_TABLE
-	.org    init_top_pgt + PGD_PAGE_OFFSET*8, 0
-	.quad   level3_ident_pgt - __START_KERNEL_map + _KERNPG_TABLE
-=======
 	.quad   level3_ident_pgt - __START_KERNEL_map + _KERNPG_TABLE_NOENC
 	.org    init_top_pgt + PGD_PAGE_OFFSET*8, 0
 	.quad   level3_ident_pgt - __START_KERNEL_map + _KERNPG_TABLE_NOENC
->>>>>>> bb176f67
 	.org    init_top_pgt + PGD_START_KERNEL*8, 0
 	/* (2^48-(2*1024*1024*1024))/(2^39) = 511 */
 	.quad   level3_kernel_pgt - __START_KERNEL_map + _PAGE_TABLE_NOENC
@@ -409,11 +386,7 @@
 #ifdef CONFIG_X86_5LEVEL
 NEXT_PAGE(level4_kernel_pgt)
 	.fill	511,8,0
-<<<<<<< HEAD
-	.quad	level3_kernel_pgt - __START_KERNEL_map + _PAGE_TABLE
-=======
 	.quad	level3_kernel_pgt - __START_KERNEL_map + _PAGE_TABLE_NOENC
->>>>>>> bb176f67
 #endif
 
 NEXT_PAGE(level3_kernel_pgt)
