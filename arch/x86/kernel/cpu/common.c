--- conflicted
+++ resolved
@@ -85,12 +85,9 @@
 }
 EXPORT_SYMBOL_GPL(get_llc_id);
 
-<<<<<<< HEAD
-=======
 /* L2 cache ID of each logical CPU */
 DEFINE_PER_CPU_READ_MOSTLY(u16, cpu_l2c_id) = BAD_APICID;
 
->>>>>>> df0cc57e
 /* correctly size the local cpu masks */
 void __init setup_cpu_local_masks(void)
 {
