// SPDX-License-Identifier: GPL-2.0-or-later
/*
 *  Copyright (c) by Jaroslav Kysela <perex@perex.cz>
 *                   Takashi Iwai <tiwai@suse.de>
 * 
 *  Generic memory allocators
 */

#include <linux/slab.h>
#include <linux/mm.h>
#include <linux/dma-mapping.h>
#include <linux/genalloc.h>
#include <linux/highmem.h>
#include <linux/vmalloc.h>
#ifdef CONFIG_X86
#include <asm/set_memory.h>
#endif
#include <sound/memalloc.h>
#include "memalloc_local.h"

#define DEFAULT_GFP \
	(GFP_KERNEL | \
	 __GFP_COMP |    /* compound page lets parts be mapped */ \
	 __GFP_RETRY_MAYFAIL | /* don't trigger OOM-killer */ \
	 __GFP_NOWARN)   /* no stack trace print - this call is non-critical */

static const struct snd_malloc_ops *snd_dma_get_ops(struct snd_dma_buffer *dmab);

#ifdef CONFIG_SND_DMA_SGBUF
<<<<<<< HEAD
static void *do_alloc_fallback_pages(struct device *dev, size_t size,
				     dma_addr_t *addr, bool wc);
static void do_free_fallback_pages(void *p, size_t size, bool wc);
static void *snd_dma_sg_fallback_alloc(struct snd_dma_buffer *dmab, size_t size);
#endif

/* a cast to gfp flag from the dev pointer; for CONTINUOUS and VMALLOC types */
static inline gfp_t snd_mem_get_gfp_flags(const struct snd_dma_buffer *dmab,
					  gfp_t default_gfp)
{
	if (!dmab->dev.dev)
		return default_gfp;
	else
		return (__force gfp_t)(unsigned long)dmab->dev.dev;
}
=======
static void *snd_dma_sg_fallback_alloc(struct snd_dma_buffer *dmab, size_t size);
#endif
>>>>>>> 9abf2313

static void *__snd_dma_alloc_pages(struct snd_dma_buffer *dmab, size_t size)
{
	const struct snd_malloc_ops *ops = snd_dma_get_ops(dmab);

	if (WARN_ON_ONCE(!ops || !ops->alloc))
		return NULL;
	return ops->alloc(dmab, size);
}

/**
 * snd_dma_alloc_dir_pages - allocate the buffer area according to the given
 *	type and direction
 * @type: the DMA buffer type
 * @device: the device pointer
 * @dir: DMA direction
 * @size: the buffer size to allocate
 * @dmab: buffer allocation record to store the allocated data
 *
 * Calls the memory-allocator function for the corresponding
 * buffer type.
 *
 * Return: Zero if the buffer with the given size is allocated successfully,
 * otherwise a negative value on error.
 */
int snd_dma_alloc_dir_pages(int type, struct device *device,
			    enum dma_data_direction dir, size_t size,
			    struct snd_dma_buffer *dmab)
{
	if (WARN_ON(!size))
		return -ENXIO;
	if (WARN_ON(!dmab))
		return -ENXIO;

	size = PAGE_ALIGN(size);
	dmab->dev.type = type;
	dmab->dev.dev = device;
	dmab->dev.dir = dir;
	dmab->bytes = 0;
	dmab->addr = 0;
	dmab->private_data = NULL;
	dmab->area = __snd_dma_alloc_pages(dmab, size);
	if (!dmab->area)
		return -ENOMEM;
	dmab->bytes = size;
	return 0;
}
EXPORT_SYMBOL(snd_dma_alloc_dir_pages);

/**
 * snd_dma_alloc_pages_fallback - allocate the buffer area according to the given type with fallback
 * @type: the DMA buffer type
 * @device: the device pointer
 * @size: the buffer size to allocate
 * @dmab: buffer allocation record to store the allocated data
 *
 * Calls the memory-allocator function for the corresponding
 * buffer type.  When no space is left, this function reduces the size and
 * tries to allocate again.  The size actually allocated is stored in
 * res_size argument.
 *
 * Return: Zero if the buffer with the given size is allocated successfully,
 * otherwise a negative value on error.
 */
int snd_dma_alloc_pages_fallback(int type, struct device *device, size_t size,
				 struct snd_dma_buffer *dmab)
{
	int err;

	while ((err = snd_dma_alloc_pages(type, device, size, dmab)) < 0) {
		if (err != -ENOMEM)
			return err;
		if (size <= PAGE_SIZE)
			return -ENOMEM;
		size >>= 1;
		size = PAGE_SIZE << get_order(size);
	}
	if (! dmab->area)
		return -ENOMEM;
	return 0;
}
EXPORT_SYMBOL(snd_dma_alloc_pages_fallback);

/**
 * snd_dma_free_pages - release the allocated buffer
 * @dmab: the buffer allocation record to release
 *
 * Releases the allocated buffer via snd_dma_alloc_pages().
 */
void snd_dma_free_pages(struct snd_dma_buffer *dmab)
{
	const struct snd_malloc_ops *ops = snd_dma_get_ops(dmab);

	if (ops && ops->free)
		ops->free(dmab);
}
EXPORT_SYMBOL(snd_dma_free_pages);

/* called by devres */
static void __snd_release_pages(struct device *dev, void *res)
{
	snd_dma_free_pages(res);
}

/**
 * snd_devm_alloc_dir_pages - allocate the buffer and manage with devres
 * @dev: the device pointer
 * @type: the DMA buffer type
 * @dir: DMA direction
 * @size: the buffer size to allocate
 *
 * Allocate buffer pages depending on the given type and manage using devres.
 * The pages will be released automatically at the device removal.
 *
 * Unlike snd_dma_alloc_pages(), this function requires the real device pointer,
 * hence it can't work with SNDRV_DMA_TYPE_CONTINUOUS or
 * SNDRV_DMA_TYPE_VMALLOC type.
 *
 * Return: the snd_dma_buffer object at success, or NULL if failed
 */
struct snd_dma_buffer *
snd_devm_alloc_dir_pages(struct device *dev, int type,
			 enum dma_data_direction dir, size_t size)
{
	struct snd_dma_buffer *dmab;
	int err;

	if (WARN_ON(type == SNDRV_DMA_TYPE_CONTINUOUS ||
		    type == SNDRV_DMA_TYPE_VMALLOC))
		return NULL;

	dmab = devres_alloc(__snd_release_pages, sizeof(*dmab), GFP_KERNEL);
	if (!dmab)
		return NULL;

	err = snd_dma_alloc_dir_pages(type, dev, dir, size, dmab);
	if (err < 0) {
		devres_free(dmab);
		return NULL;
	}

	devres_add(dev, dmab);
	return dmab;
}
EXPORT_SYMBOL_GPL(snd_devm_alloc_dir_pages);

/**
 * snd_dma_buffer_mmap - perform mmap of the given DMA buffer
 * @dmab: buffer allocation information
 * @area: VM area information
 *
 * Return: zero if successful, or a negative error code
 */
int snd_dma_buffer_mmap(struct snd_dma_buffer *dmab,
			struct vm_area_struct *area)
{
	const struct snd_malloc_ops *ops;

	if (!dmab)
		return -ENOENT;
	ops = snd_dma_get_ops(dmab);
	if (ops && ops->mmap)
		return ops->mmap(dmab, area);
	else
		return -ENOENT;
}
EXPORT_SYMBOL(snd_dma_buffer_mmap);

#ifdef CONFIG_HAS_DMA
/**
 * snd_dma_buffer_sync - sync DMA buffer between CPU and device
 * @dmab: buffer allocation information
 * @mode: sync mode
 */
void snd_dma_buffer_sync(struct snd_dma_buffer *dmab,
			 enum snd_dma_sync_mode mode)
{
	const struct snd_malloc_ops *ops;

	if (!dmab || !dmab->dev.need_sync)
		return;
	ops = snd_dma_get_ops(dmab);
	if (ops && ops->sync)
		ops->sync(dmab, mode);
}
EXPORT_SYMBOL_GPL(snd_dma_buffer_sync);
#endif /* CONFIG_HAS_DMA */

/**
 * snd_sgbuf_get_addr - return the physical address at the corresponding offset
 * @dmab: buffer allocation information
 * @offset: offset in the ring buffer
 *
 * Return: the physical address
 */
dma_addr_t snd_sgbuf_get_addr(struct snd_dma_buffer *dmab, size_t offset)
{
	const struct snd_malloc_ops *ops = snd_dma_get_ops(dmab);

	if (ops && ops->get_addr)
		return ops->get_addr(dmab, offset);
	else
		return dmab->addr + offset;
}
EXPORT_SYMBOL(snd_sgbuf_get_addr);

/**
 * snd_sgbuf_get_page - return the physical page at the corresponding offset
 * @dmab: buffer allocation information
 * @offset: offset in the ring buffer
 *
 * Return: the page pointer
 */
struct page *snd_sgbuf_get_page(struct snd_dma_buffer *dmab, size_t offset)
{
	const struct snd_malloc_ops *ops = snd_dma_get_ops(dmab);

	if (ops && ops->get_page)
		return ops->get_page(dmab, offset);
	else
		return virt_to_page(dmab->area + offset);
}
EXPORT_SYMBOL(snd_sgbuf_get_page);

/**
 * snd_sgbuf_get_chunk_size - compute the max chunk size with continuous pages
 *	on sg-buffer
 * @dmab: buffer allocation information
 * @ofs: offset in the ring buffer
 * @size: the requested size
 *
 * Return: the chunk size
 */
unsigned int snd_sgbuf_get_chunk_size(struct snd_dma_buffer *dmab,
				      unsigned int ofs, unsigned int size)
{
	const struct snd_malloc_ops *ops = snd_dma_get_ops(dmab);

	if (ops && ops->get_chunk_size)
		return ops->get_chunk_size(dmab, ofs, size);
	else
		return size;
}
EXPORT_SYMBOL(snd_sgbuf_get_chunk_size);

/*
 * Continuous pages allocator
 */
<<<<<<< HEAD
static void *do_alloc_pages(size_t size, dma_addr_t *addr, gfp_t gfp)
{
	void *p = alloc_pages_exact(size, gfp);

	if (p)
		*addr = page_to_phys(virt_to_page(p));
	return p;
}

static void *snd_dma_continuous_alloc(struct snd_dma_buffer *dmab, size_t size)
{
	return do_alloc_pages(size, &dmab->addr,
			      snd_mem_get_gfp_flags(dmab, GFP_KERNEL));
=======
static void *do_alloc_pages(struct device *dev, size_t size, dma_addr_t *addr,
			    bool wc)
{
	void *p;
	gfp_t gfp = GFP_KERNEL | __GFP_NORETRY | __GFP_NOWARN;

 again:
	p = alloc_pages_exact(size, gfp);
	if (!p)
		return NULL;
	*addr = page_to_phys(virt_to_page(p));
	if (!dev)
		return p;
	if ((*addr + size - 1) & ~dev->coherent_dma_mask) {
		if (IS_ENABLED(CONFIG_ZONE_DMA32) && !(gfp & GFP_DMA32)) {
			gfp |= GFP_DMA32;
			goto again;
		}
		if (IS_ENABLED(CONFIG_ZONE_DMA) && !(gfp & GFP_DMA)) {
			gfp = (gfp & ~GFP_DMA32) | GFP_DMA;
			goto again;
		}
	}
#ifdef CONFIG_X86
	if (wc)
		set_memory_wc((unsigned long)(p), size >> PAGE_SHIFT);
#endif
	return p;
}

static void do_free_pages(void *p, size_t size, bool wc)
{
#ifdef CONFIG_X86
	if (wc)
		set_memory_wb((unsigned long)(p), size >> PAGE_SHIFT);
#endif
	free_pages_exact(p, size);
}


static void *snd_dma_continuous_alloc(struct snd_dma_buffer *dmab, size_t size)
{
	return do_alloc_pages(dmab->dev.dev, size, &dmab->addr, false);
>>>>>>> 9abf2313
}

static void snd_dma_continuous_free(struct snd_dma_buffer *dmab)
{
	do_free_pages(dmab->area, dmab->bytes, false);
}

static int snd_dma_continuous_mmap(struct snd_dma_buffer *dmab,
				   struct vm_area_struct *area)
{
	return remap_pfn_range(area, area->vm_start,
			       dmab->addr >> PAGE_SHIFT,
			       area->vm_end - area->vm_start,
			       area->vm_page_prot);
}

static const struct snd_malloc_ops snd_dma_continuous_ops = {
	.alloc = snd_dma_continuous_alloc,
	.free = snd_dma_continuous_free,
	.mmap = snd_dma_continuous_mmap,
};

/*
 * VMALLOC allocator
 */
static void *snd_dma_vmalloc_alloc(struct snd_dma_buffer *dmab, size_t size)
{
	return vmalloc(size);
}

static void snd_dma_vmalloc_free(struct snd_dma_buffer *dmab)
{
	vfree(dmab->area);
}

static int snd_dma_vmalloc_mmap(struct snd_dma_buffer *dmab,
				struct vm_area_struct *area)
{
	return remap_vmalloc_range(area, dmab->area, 0);
}

#define get_vmalloc_page_addr(dmab, offset) \
	page_to_phys(vmalloc_to_page((dmab)->area + (offset)))

static dma_addr_t snd_dma_vmalloc_get_addr(struct snd_dma_buffer *dmab,
					   size_t offset)
{
	return get_vmalloc_page_addr(dmab, offset) + offset % PAGE_SIZE;
}

static struct page *snd_dma_vmalloc_get_page(struct snd_dma_buffer *dmab,
					     size_t offset)
{
	return vmalloc_to_page(dmab->area + offset);
}

static unsigned int
snd_dma_vmalloc_get_chunk_size(struct snd_dma_buffer *dmab,
			       unsigned int ofs, unsigned int size)
{
	unsigned int start, end;
	unsigned long addr;

	start = ALIGN_DOWN(ofs, PAGE_SIZE);
	end = ofs + size - 1; /* the last byte address */
	/* check page continuity */
	addr = get_vmalloc_page_addr(dmab, start);
	for (;;) {
		start += PAGE_SIZE;
		if (start > end)
			break;
		addr += PAGE_SIZE;
		if (get_vmalloc_page_addr(dmab, start) != addr)
			return start - ofs;
	}
	/* ok, all on continuous pages */
	return size;
}

static const struct snd_malloc_ops snd_dma_vmalloc_ops = {
	.alloc = snd_dma_vmalloc_alloc,
	.free = snd_dma_vmalloc_free,
	.mmap = snd_dma_vmalloc_mmap,
	.get_addr = snd_dma_vmalloc_get_addr,
	.get_page = snd_dma_vmalloc_get_page,
	.get_chunk_size = snd_dma_vmalloc_get_chunk_size,
};

#ifdef CONFIG_HAS_DMA
/*
 * IRAM allocator
 */
#ifdef CONFIG_GENERIC_ALLOCATOR
static void *snd_dma_iram_alloc(struct snd_dma_buffer *dmab, size_t size)
{
	struct device *dev = dmab->dev.dev;
	struct gen_pool *pool;
	void *p;

	if (dev->of_node) {
		pool = of_gen_pool_get(dev->of_node, "iram", 0);
		/* Assign the pool into private_data field */
		dmab->private_data = pool;

		p = gen_pool_dma_alloc_align(pool, size, &dmab->addr, PAGE_SIZE);
		if (p)
			return p;
	}

	/* Internal memory might have limited size and no enough space,
	 * so if we fail to malloc, try to fetch memory traditionally.
	 */
	dmab->dev.type = SNDRV_DMA_TYPE_DEV;
	return __snd_dma_alloc_pages(dmab, size);
}

static void snd_dma_iram_free(struct snd_dma_buffer *dmab)
{
	struct gen_pool *pool = dmab->private_data;

	if (pool && dmab->area)
		gen_pool_free(pool, (unsigned long)dmab->area, dmab->bytes);
}

static int snd_dma_iram_mmap(struct snd_dma_buffer *dmab,
			     struct vm_area_struct *area)
{
	area->vm_page_prot = pgprot_writecombine(area->vm_page_prot);
	return remap_pfn_range(area, area->vm_start,
			       dmab->addr >> PAGE_SHIFT,
			       area->vm_end - area->vm_start,
			       area->vm_page_prot);
}

static const struct snd_malloc_ops snd_dma_iram_ops = {
	.alloc = snd_dma_iram_alloc,
	.free = snd_dma_iram_free,
	.mmap = snd_dma_iram_mmap,
};
#endif /* CONFIG_GENERIC_ALLOCATOR */

/*
 * Coherent device pages allocator
 */
static void *snd_dma_dev_alloc(struct snd_dma_buffer *dmab, size_t size)
{
	return dma_alloc_coherent(dmab->dev.dev, size, &dmab->addr, DEFAULT_GFP);
}

static void snd_dma_dev_free(struct snd_dma_buffer *dmab)
{
	dma_free_coherent(dmab->dev.dev, dmab->bytes, dmab->area, dmab->addr);
}

static int snd_dma_dev_mmap(struct snd_dma_buffer *dmab,
			    struct vm_area_struct *area)
{
	return dma_mmap_coherent(dmab->dev.dev, area,
				 dmab->area, dmab->addr, dmab->bytes);
}

static const struct snd_malloc_ops snd_dma_dev_ops = {
	.alloc = snd_dma_dev_alloc,
	.free = snd_dma_dev_free,
	.mmap = snd_dma_dev_mmap,
};

/*
 * Write-combined pages
 */
/* x86-specific allocations */
#ifdef CONFIG_SND_DMA_SGBUF
static void *snd_dma_wc_alloc(struct snd_dma_buffer *dmab, size_t size)
{
<<<<<<< HEAD
	return do_alloc_fallback_pages(dmab->dev.dev, size, &dmab->addr, true);
=======
	return do_alloc_pages(dmab->dev.dev, size, &dmab->addr, true);
>>>>>>> 9abf2313
}

static void snd_dma_wc_free(struct snd_dma_buffer *dmab)
{
<<<<<<< HEAD
	do_free_fallback_pages(dmab->area, dmab->bytes, true);
=======
	do_free_pages(dmab->area, dmab->bytes, true);
>>>>>>> 9abf2313
}

static int snd_dma_wc_mmap(struct snd_dma_buffer *dmab,
			   struct vm_area_struct *area)
{
	area->vm_page_prot = pgprot_writecombine(area->vm_page_prot);
	return snd_dma_continuous_mmap(dmab, area);
}
#else
static void *snd_dma_wc_alloc(struct snd_dma_buffer *dmab, size_t size)
{
	return dma_alloc_wc(dmab->dev.dev, size, &dmab->addr, DEFAULT_GFP);
}

static void snd_dma_wc_free(struct snd_dma_buffer *dmab)
{
	dma_free_wc(dmab->dev.dev, dmab->bytes, dmab->area, dmab->addr);
}

static int snd_dma_wc_mmap(struct snd_dma_buffer *dmab,
			   struct vm_area_struct *area)
{
	return dma_mmap_wc(dmab->dev.dev, area,
			   dmab->area, dmab->addr, dmab->bytes);
}
#endif /* CONFIG_SND_DMA_SGBUF */

static const struct snd_malloc_ops snd_dma_wc_ops = {
	.alloc = snd_dma_wc_alloc,
	.free = snd_dma_wc_free,
	.mmap = snd_dma_wc_mmap,
};

/*
 * Non-contiguous pages allocator
 */
static void *snd_dma_noncontig_alloc(struct snd_dma_buffer *dmab, size_t size)
{
	struct sg_table *sgt;
	void *p;

	sgt = dma_alloc_noncontiguous(dmab->dev.dev, size, dmab->dev.dir,
				      DEFAULT_GFP, 0);
	if (!sgt) {
#ifdef CONFIG_SND_DMA_SGBUF
		if (dmab->dev.type == SNDRV_DMA_TYPE_DEV_WC_SG)
			dmab->dev.type = SNDRV_DMA_TYPE_DEV_WC_SG_FALLBACK;
		else
			dmab->dev.type = SNDRV_DMA_TYPE_DEV_SG_FALLBACK;
		return snd_dma_sg_fallback_alloc(dmab, size);
#else
		return NULL;
#endif
	}

	dmab->dev.need_sync = dma_need_sync(dmab->dev.dev,
					    sg_dma_address(sgt->sgl));
	p = dma_vmap_noncontiguous(dmab->dev.dev, size, sgt);
	if (p) {
		dmab->private_data = sgt;
		/* store the first page address for convenience */
		dmab->addr = snd_sgbuf_get_addr(dmab, 0);
	} else {
		dma_free_noncontiguous(dmab->dev.dev, size, sgt, dmab->dev.dir);
	}
	return p;
}

static void snd_dma_noncontig_free(struct snd_dma_buffer *dmab)
{
	dma_vunmap_noncontiguous(dmab->dev.dev, dmab->area);
	dma_free_noncontiguous(dmab->dev.dev, dmab->bytes, dmab->private_data,
			       dmab->dev.dir);
}

static int snd_dma_noncontig_mmap(struct snd_dma_buffer *dmab,
				  struct vm_area_struct *area)
{
	return dma_mmap_noncontiguous(dmab->dev.dev, area,
				      dmab->bytes, dmab->private_data);
}

static void snd_dma_noncontig_sync(struct snd_dma_buffer *dmab,
				   enum snd_dma_sync_mode mode)
{
	if (mode == SNDRV_DMA_SYNC_CPU) {
		if (dmab->dev.dir == DMA_TO_DEVICE)
			return;
		invalidate_kernel_vmap_range(dmab->area, dmab->bytes);
		dma_sync_sgtable_for_cpu(dmab->dev.dev, dmab->private_data,
					 dmab->dev.dir);
	} else {
		if (dmab->dev.dir == DMA_FROM_DEVICE)
			return;
		flush_kernel_vmap_range(dmab->area, dmab->bytes);
		dma_sync_sgtable_for_device(dmab->dev.dev, dmab->private_data,
					    dmab->dev.dir);
	}
}

static inline void snd_dma_noncontig_iter_set(struct snd_dma_buffer *dmab,
					      struct sg_page_iter *piter,
					      size_t offset)
{
	struct sg_table *sgt = dmab->private_data;

	__sg_page_iter_start(piter, sgt->sgl, sgt->orig_nents,
			     offset >> PAGE_SHIFT);
}

static dma_addr_t snd_dma_noncontig_get_addr(struct snd_dma_buffer *dmab,
					     size_t offset)
{
	struct sg_dma_page_iter iter;

	snd_dma_noncontig_iter_set(dmab, &iter.base, offset);
	__sg_page_iter_dma_next(&iter);
	return sg_page_iter_dma_address(&iter) + offset % PAGE_SIZE;
}

static struct page *snd_dma_noncontig_get_page(struct snd_dma_buffer *dmab,
					       size_t offset)
{
	struct sg_page_iter iter;

	snd_dma_noncontig_iter_set(dmab, &iter, offset);
	__sg_page_iter_next(&iter);
	return sg_page_iter_page(&iter);
}

static unsigned int
snd_dma_noncontig_get_chunk_size(struct snd_dma_buffer *dmab,
				 unsigned int ofs, unsigned int size)
{
	struct sg_dma_page_iter iter;
	unsigned int start, end;
	unsigned long addr;

	start = ALIGN_DOWN(ofs, PAGE_SIZE);
	end = ofs + size - 1; /* the last byte address */
	snd_dma_noncontig_iter_set(dmab, &iter.base, start);
	if (!__sg_page_iter_dma_next(&iter))
		return 0;
	/* check page continuity */
	addr = sg_page_iter_dma_address(&iter);
	for (;;) {
		start += PAGE_SIZE;
		if (start > end)
			break;
		addr += PAGE_SIZE;
		if (!__sg_page_iter_dma_next(&iter) ||
		    sg_page_iter_dma_address(&iter) != addr)
			return start - ofs;
	}
	/* ok, all on continuous pages */
	return size;
}

static const struct snd_malloc_ops snd_dma_noncontig_ops = {
	.alloc = snd_dma_noncontig_alloc,
	.free = snd_dma_noncontig_free,
	.mmap = snd_dma_noncontig_mmap,
	.sync = snd_dma_noncontig_sync,
	.get_addr = snd_dma_noncontig_get_addr,
	.get_page = snd_dma_noncontig_get_page,
	.get_chunk_size = snd_dma_noncontig_get_chunk_size,
};

/* x86-specific SG-buffer with WC pages */
#ifdef CONFIG_SND_DMA_SGBUF
#define sg_wc_address(it) ((unsigned long)page_address(sg_page_iter_page(it)))

static void *snd_dma_sg_wc_alloc(struct snd_dma_buffer *dmab, size_t size)
{
	void *p = snd_dma_noncontig_alloc(dmab, size);
	struct sg_table *sgt = dmab->private_data;
	struct sg_page_iter iter;

	if (!p)
		return NULL;
	if (dmab->dev.type != SNDRV_DMA_TYPE_DEV_WC_SG)
		return p;
	for_each_sgtable_page(sgt, &iter, 0)
		set_memory_wc(sg_wc_address(&iter), 1);
	return p;
}

static void snd_dma_sg_wc_free(struct snd_dma_buffer *dmab)
{
	struct sg_table *sgt = dmab->private_data;
	struct sg_page_iter iter;

	for_each_sgtable_page(sgt, &iter, 0)
		set_memory_wb(sg_wc_address(&iter), 1);
	snd_dma_noncontig_free(dmab);
}

static int snd_dma_sg_wc_mmap(struct snd_dma_buffer *dmab,
			      struct vm_area_struct *area)
{
	area->vm_page_prot = pgprot_writecombine(area->vm_page_prot);
	return dma_mmap_noncontiguous(dmab->dev.dev, area,
				      dmab->bytes, dmab->private_data);
}

static const struct snd_malloc_ops snd_dma_sg_wc_ops = {
	.alloc = snd_dma_sg_wc_alloc,
	.free = snd_dma_sg_wc_free,
	.mmap = snd_dma_sg_wc_mmap,
	.sync = snd_dma_noncontig_sync,
	.get_addr = snd_dma_noncontig_get_addr,
	.get_page = snd_dma_noncontig_get_page,
	.get_chunk_size = snd_dma_noncontig_get_chunk_size,
};

/* manual page allocations with wc setup */
static void *do_alloc_fallback_pages(struct device *dev, size_t size,
				     dma_addr_t *addr, bool wc)
{
	gfp_t gfp = GFP_KERNEL | __GFP_NORETRY | __GFP_NOWARN;
	void *p;

 again:
	p = do_alloc_pages(size, addr, gfp);
	if (!p || (*addr + size - 1) & ~dev->coherent_dma_mask) {
		if (IS_ENABLED(CONFIG_ZONE_DMA32) && !(gfp & GFP_DMA32)) {
			gfp |= GFP_DMA32;
			goto again;
		}
		if (IS_ENABLED(CONFIG_ZONE_DMA) && !(gfp & GFP_DMA)) {
			gfp = (gfp & ~GFP_DMA32) | GFP_DMA;
			goto again;
		}
	}
	if (p && wc)
		set_memory_wc((unsigned long)(p), size >> PAGE_SHIFT);
	return p;
}

static void do_free_fallback_pages(void *p, size_t size, bool wc)
{
	if (wc)
		set_memory_wb((unsigned long)(p), size >> PAGE_SHIFT);
	free_pages_exact(p, size);
}

/* Fallback SG-buffer allocations for x86 */
struct snd_dma_sg_fallback {
	size_t count;
	struct page **pages;
	dma_addr_t *addrs;
};

static void __snd_dma_sg_fallback_free(struct snd_dma_buffer *dmab,
				       struct snd_dma_sg_fallback *sgbuf)
{
	bool wc = dmab->dev.type == SNDRV_DMA_TYPE_DEV_WC_SG_FALLBACK;
	size_t i;

	for (i = 0; i < sgbuf->count && sgbuf->pages[i]; i++)
<<<<<<< HEAD
		do_free_fallback_pages(page_address(sgbuf->pages[i]), PAGE_SIZE, wc);
=======
		do_free_pages(page_address(sgbuf->pages[i]), PAGE_SIZE, wc);
>>>>>>> 9abf2313
	kvfree(sgbuf->pages);
	kvfree(sgbuf->addrs);
	kfree(sgbuf);
}

static void *snd_dma_sg_fallback_alloc(struct snd_dma_buffer *dmab, size_t size)
{
	struct snd_dma_sg_fallback *sgbuf;
	struct page **pages;
	size_t i, count;
	void *p;
	bool wc = dmab->dev.type == SNDRV_DMA_TYPE_DEV_WC_SG_FALLBACK;

	sgbuf = kzalloc(sizeof(*sgbuf), GFP_KERNEL);
	if (!sgbuf)
		return NULL;
	count = PAGE_ALIGN(size) >> PAGE_SHIFT;
	pages = kvcalloc(count, sizeof(*pages), GFP_KERNEL);
	if (!pages)
		goto error;
	sgbuf->pages = pages;
	sgbuf->addrs = kvcalloc(count, sizeof(*sgbuf->addrs), GFP_KERNEL);
	if (!sgbuf->addrs)
		goto error;

	for (i = 0; i < count; sgbuf->count++, i++) {
<<<<<<< HEAD
		p = do_alloc_fallback_pages(dmab->dev.dev, PAGE_SIZE,
					    &sgbuf->addrs[i], wc);
=======
		p = do_alloc_pages(dmab->dev.dev, PAGE_SIZE, &sgbuf->addrs[i], wc);
>>>>>>> 9abf2313
		if (!p)
			goto error;
		sgbuf->pages[i] = virt_to_page(p);
	}

	p = vmap(pages, count, VM_MAP, PAGE_KERNEL);
	if (!p)
		goto error;
	dmab->private_data = sgbuf;
	/* store the first page address for convenience */
	dmab->addr = snd_sgbuf_get_addr(dmab, 0);
	return p;

 error:
	__snd_dma_sg_fallback_free(dmab, sgbuf);
	return NULL;
}

static void snd_dma_sg_fallback_free(struct snd_dma_buffer *dmab)
{
	vunmap(dmab->area);
	__snd_dma_sg_fallback_free(dmab, dmab->private_data);
}

static int snd_dma_sg_fallback_mmap(struct snd_dma_buffer *dmab,
				    struct vm_area_struct *area)
{
	struct snd_dma_sg_fallback *sgbuf = dmab->private_data;

	if (dmab->dev.type == SNDRV_DMA_TYPE_DEV_WC_SG_FALLBACK)
		area->vm_page_prot = pgprot_writecombine(area->vm_page_prot);
	return vm_map_pages(area, sgbuf->pages, sgbuf->count);
}

static const struct snd_malloc_ops snd_dma_sg_fallback_ops = {
	.alloc = snd_dma_sg_fallback_alloc,
	.free = snd_dma_sg_fallback_free,
	.mmap = snd_dma_sg_fallback_mmap,
	/* reuse vmalloc helpers */
	.get_addr = snd_dma_vmalloc_get_addr,
	.get_page = snd_dma_vmalloc_get_page,
	.get_chunk_size = snd_dma_vmalloc_get_chunk_size,
};
#endif /* CONFIG_SND_DMA_SGBUF */

/*
 * Non-coherent pages allocator
 */
static void *snd_dma_noncoherent_alloc(struct snd_dma_buffer *dmab, size_t size)
{
	void *p;

	p = dma_alloc_noncoherent(dmab->dev.dev, size, &dmab->addr,
				  dmab->dev.dir, DEFAULT_GFP);
	if (p)
		dmab->dev.need_sync = dma_need_sync(dmab->dev.dev, dmab->addr);
	return p;
}

static void snd_dma_noncoherent_free(struct snd_dma_buffer *dmab)
{
	dma_free_noncoherent(dmab->dev.dev, dmab->bytes, dmab->area,
			     dmab->addr, dmab->dev.dir);
}

static int snd_dma_noncoherent_mmap(struct snd_dma_buffer *dmab,
				    struct vm_area_struct *area)
{
	area->vm_page_prot = vm_get_page_prot(area->vm_flags);
	return dma_mmap_pages(dmab->dev.dev, area,
			      area->vm_end - area->vm_start,
			      virt_to_page(dmab->area));
}

static void snd_dma_noncoherent_sync(struct snd_dma_buffer *dmab,
				     enum snd_dma_sync_mode mode)
{
	if (mode == SNDRV_DMA_SYNC_CPU) {
		if (dmab->dev.dir != DMA_TO_DEVICE)
			dma_sync_single_for_cpu(dmab->dev.dev, dmab->addr,
						dmab->bytes, dmab->dev.dir);
	} else {
		if (dmab->dev.dir != DMA_FROM_DEVICE)
			dma_sync_single_for_device(dmab->dev.dev, dmab->addr,
						   dmab->bytes, dmab->dev.dir);
	}
}

static const struct snd_malloc_ops snd_dma_noncoherent_ops = {
	.alloc = snd_dma_noncoherent_alloc,
	.free = snd_dma_noncoherent_free,
	.mmap = snd_dma_noncoherent_mmap,
	.sync = snd_dma_noncoherent_sync,
};

#endif /* CONFIG_HAS_DMA */

/*
 * Entry points
 */
static const struct snd_malloc_ops *dma_ops[] = {
	[SNDRV_DMA_TYPE_CONTINUOUS] = &snd_dma_continuous_ops,
	[SNDRV_DMA_TYPE_VMALLOC] = &snd_dma_vmalloc_ops,
#ifdef CONFIG_HAS_DMA
	[SNDRV_DMA_TYPE_DEV] = &snd_dma_dev_ops,
	[SNDRV_DMA_TYPE_DEV_WC] = &snd_dma_wc_ops,
	[SNDRV_DMA_TYPE_NONCONTIG] = &snd_dma_noncontig_ops,
	[SNDRV_DMA_TYPE_NONCOHERENT] = &snd_dma_noncoherent_ops,
#ifdef CONFIG_SND_DMA_SGBUF
	[SNDRV_DMA_TYPE_DEV_WC_SG] = &snd_dma_sg_wc_ops,
#endif
#ifdef CONFIG_GENERIC_ALLOCATOR
	[SNDRV_DMA_TYPE_DEV_IRAM] = &snd_dma_iram_ops,
#endif /* CONFIG_GENERIC_ALLOCATOR */
#ifdef CONFIG_SND_DMA_SGBUF
	[SNDRV_DMA_TYPE_DEV_SG_FALLBACK] = &snd_dma_sg_fallback_ops,
	[SNDRV_DMA_TYPE_DEV_WC_SG_FALLBACK] = &snd_dma_sg_fallback_ops,
#endif
#endif /* CONFIG_HAS_DMA */
};

static const struct snd_malloc_ops *snd_dma_get_ops(struct snd_dma_buffer *dmab)
{
	if (WARN_ON_ONCE(!dmab))
		return NULL;
	if (WARN_ON_ONCE(dmab->dev.type <= SNDRV_DMA_TYPE_UNKNOWN ||
			 dmab->dev.type >= ARRAY_SIZE(dma_ops)))
		return NULL;
	return dma_ops[dmab->dev.type];
}<|MERGE_RESOLUTION|>--- conflicted
+++ resolved
@@ -27,26 +27,8 @@
 static const struct snd_malloc_ops *snd_dma_get_ops(struct snd_dma_buffer *dmab);
 
 #ifdef CONFIG_SND_DMA_SGBUF
-<<<<<<< HEAD
-static void *do_alloc_fallback_pages(struct device *dev, size_t size,
-				     dma_addr_t *addr, bool wc);
-static void do_free_fallback_pages(void *p, size_t size, bool wc);
 static void *snd_dma_sg_fallback_alloc(struct snd_dma_buffer *dmab, size_t size);
 #endif
-
-/* a cast to gfp flag from the dev pointer; for CONTINUOUS and VMALLOC types */
-static inline gfp_t snd_mem_get_gfp_flags(const struct snd_dma_buffer *dmab,
-					  gfp_t default_gfp)
-{
-	if (!dmab->dev.dev)
-		return default_gfp;
-	else
-		return (__force gfp_t)(unsigned long)dmab->dev.dev;
-}
-=======
-static void *snd_dma_sg_fallback_alloc(struct snd_dma_buffer *dmab, size_t size);
-#endif
->>>>>>> 9abf2313
 
 static void *__snd_dma_alloc_pages(struct snd_dma_buffer *dmab, size_t size)
 {
@@ -295,21 +277,6 @@
 /*
  * Continuous pages allocator
  */
-<<<<<<< HEAD
-static void *do_alloc_pages(size_t size, dma_addr_t *addr, gfp_t gfp)
-{
-	void *p = alloc_pages_exact(size, gfp);
-
-	if (p)
-		*addr = page_to_phys(virt_to_page(p));
-	return p;
-}
-
-static void *snd_dma_continuous_alloc(struct snd_dma_buffer *dmab, size_t size)
-{
-	return do_alloc_pages(size, &dmab->addr,
-			      snd_mem_get_gfp_flags(dmab, GFP_KERNEL));
-=======
 static void *do_alloc_pages(struct device *dev, size_t size, dma_addr_t *addr,
 			    bool wc)
 {
@@ -353,7 +320,6 @@
 static void *snd_dma_continuous_alloc(struct snd_dma_buffer *dmab, size_t size)
 {
 	return do_alloc_pages(dmab->dev.dev, size, &dmab->addr, false);
->>>>>>> 9abf2313
 }
 
 static void snd_dma_continuous_free(struct snd_dma_buffer *dmab)
@@ -528,20 +494,12 @@
 #ifdef CONFIG_SND_DMA_SGBUF
 static void *snd_dma_wc_alloc(struct snd_dma_buffer *dmab, size_t size)
 {
-<<<<<<< HEAD
-	return do_alloc_fallback_pages(dmab->dev.dev, size, &dmab->addr, true);
-=======
 	return do_alloc_pages(dmab->dev.dev, size, &dmab->addr, true);
->>>>>>> 9abf2313
 }
 
 static void snd_dma_wc_free(struct snd_dma_buffer *dmab)
 {
-<<<<<<< HEAD
-	do_free_fallback_pages(dmab->area, dmab->bytes, true);
-=======
 	do_free_pages(dmab->area, dmab->bytes, true);
->>>>>>> 9abf2313
 }
 
 static int snd_dma_wc_mmap(struct snd_dma_buffer *dmab,
@@ -757,37 +715,6 @@
 	.get_chunk_size = snd_dma_noncontig_get_chunk_size,
 };
 
-/* manual page allocations with wc setup */
-static void *do_alloc_fallback_pages(struct device *dev, size_t size,
-				     dma_addr_t *addr, bool wc)
-{
-	gfp_t gfp = GFP_KERNEL | __GFP_NORETRY | __GFP_NOWARN;
-	void *p;
-
- again:
-	p = do_alloc_pages(size, addr, gfp);
-	if (!p || (*addr + size - 1) & ~dev->coherent_dma_mask) {
-		if (IS_ENABLED(CONFIG_ZONE_DMA32) && !(gfp & GFP_DMA32)) {
-			gfp |= GFP_DMA32;
-			goto again;
-		}
-		if (IS_ENABLED(CONFIG_ZONE_DMA) && !(gfp & GFP_DMA)) {
-			gfp = (gfp & ~GFP_DMA32) | GFP_DMA;
-			goto again;
-		}
-	}
-	if (p && wc)
-		set_memory_wc((unsigned long)(p), size >> PAGE_SHIFT);
-	return p;
-}
-
-static void do_free_fallback_pages(void *p, size_t size, bool wc)
-{
-	if (wc)
-		set_memory_wb((unsigned long)(p), size >> PAGE_SHIFT);
-	free_pages_exact(p, size);
-}
-
 /* Fallback SG-buffer allocations for x86 */
 struct snd_dma_sg_fallback {
 	size_t count;
@@ -802,11 +729,7 @@
 	size_t i;
 
 	for (i = 0; i < sgbuf->count && sgbuf->pages[i]; i++)
-<<<<<<< HEAD
-		do_free_fallback_pages(page_address(sgbuf->pages[i]), PAGE_SIZE, wc);
-=======
 		do_free_pages(page_address(sgbuf->pages[i]), PAGE_SIZE, wc);
->>>>>>> 9abf2313
 	kvfree(sgbuf->pages);
 	kvfree(sgbuf->addrs);
 	kfree(sgbuf);
@@ -833,12 +756,7 @@
 		goto error;
 
 	for (i = 0; i < count; sgbuf->count++, i++) {
-<<<<<<< HEAD
-		p = do_alloc_fallback_pages(dmab->dev.dev, PAGE_SIZE,
-					    &sgbuf->addrs[i], wc);
-=======
 		p = do_alloc_pages(dmab->dev.dev, PAGE_SIZE, &sgbuf->addrs[i], wc);
->>>>>>> 9abf2313
 		if (!p)
 			goto error;
 		sgbuf->pages[i] = virt_to_page(p);
