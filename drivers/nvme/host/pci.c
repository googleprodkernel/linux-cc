--- conflicted
+++ resolved
@@ -3266,8 +3266,6 @@
 		.driver_data = NVME_QUIRK_DISABLE_WRITE_ZEROES, },
 	{ PCI_DEVICE(0x2646, 0x2263),   /* KINGSTON A2000 NVMe SSD  */
 		.driver_data = NVME_QUIRK_NO_DEEPEST_PS, },
-<<<<<<< HEAD
-=======
 	{ PCI_DEVICE(PCI_VENDOR_ID_AMAZON, 0x0061),
 		.driver_data = NVME_QUIRK_DMA_ADDRESS_BITS_48, },
 	{ PCI_DEVICE(PCI_VENDOR_ID_AMAZON, 0x0065),
@@ -3280,7 +3278,6 @@
 		.driver_data = NVME_QUIRK_DMA_ADDRESS_BITS_48, },
 	{ PCI_DEVICE(PCI_VENDOR_ID_AMAZON, 0xcd02),
 		.driver_data = NVME_QUIRK_DMA_ADDRESS_BITS_48, },
->>>>>>> f4b64ae6
 	{ PCI_DEVICE(PCI_VENDOR_ID_APPLE, 0x2001),
 		.driver_data = NVME_QUIRK_SINGLE_VECTOR },
 	{ PCI_DEVICE(PCI_VENDOR_ID_APPLE, 0x2003) },
