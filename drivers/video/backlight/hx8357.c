--- conflicted
+++ resolved
@@ -669,17 +669,6 @@
 	return 0;
 }
 
-<<<<<<< HEAD
-static int hx8357_remove(struct spi_device *spi)
-{
-	struct lcd_device *lcdev = spi_get_drvdata(spi);
-
-	lcd_device_unregister(lcdev);
-	return 0;
-}
-
-=======
->>>>>>> d8ec26d7
 static struct spi_driver hx8357_driver = {
 	.probe  = hx8357_probe,
 	.driver = {
