/* SPDX-License-Identifier: GPL-2.0 */
/* Copyright (c) 2018, Intel Corporation. */

#ifndef _ICE_TXRX_H_
#define _ICE_TXRX_H_

#include "ice_type.h"

#define ICE_DFLT_IRQ_WORK	256
#define ICE_RXBUF_3072		3072
#define ICE_RXBUF_2048		2048
#define ICE_RXBUF_1536		1536
#define ICE_MAX_CHAINED_RX_BUFS	5
#define ICE_MAX_BUF_TXD		8
#define ICE_MIN_TX_LEN		17
#define ICE_TX_THRESH		32

/* The size limit for a transmit buffer in a descriptor is (16K - 1).
 * In order to align with the read requests we will align the value to
 * the nearest 4K which represents our maximum read request size.
 */
#define ICE_MAX_READ_REQ_SIZE	4096
#define ICE_MAX_DATA_PER_TXD	(16 * 1024 - 1)
#define ICE_MAX_DATA_PER_TXD_ALIGNED \
	(~(ICE_MAX_READ_REQ_SIZE - 1) & ICE_MAX_DATA_PER_TXD)

#define ICE_MAX_TXQ_PER_TXQG	128

/* Attempt to maximize the headroom available for incoming frames. We use a 2K
 * buffer for MTUs <= 1500 and need 1536/1534 to store the data for the frame.
 * This leaves us with 512 bytes of room.  From that we need to deduct the
 * space needed for the shared info and the padding needed to IP align the
 * frame.
 *
 * Note: For cache line sizes 256 or larger this value is going to end
 *	 up negative.  In these cases we should fall back to the legacy
 *	 receive path.
 */
#if (PAGE_SIZE < 8192)
#define ICE_2K_TOO_SMALL_WITH_PADDING \
	((unsigned int)(NET_SKB_PAD + ICE_RXBUF_1536) > \
			SKB_WITH_OVERHEAD(ICE_RXBUF_2048))

/**
 * ice_compute_pad - compute the padding
 * @rx_buf_len: buffer length
 *
 * Figure out the size of half page based on given buffer length and
 * then subtract the skb_shared_info followed by subtraction of the
 * actual buffer length; this in turn results in the actual space that
 * is left for padding usage
 */
static inline int ice_compute_pad(int rx_buf_len)
{
	int half_page_size;

	half_page_size = ALIGN(rx_buf_len, PAGE_SIZE / 2);
	return SKB_WITH_OVERHEAD(half_page_size) - rx_buf_len;
}

/**
 * ice_skb_pad - determine the padding that we can supply
 *
 * Figure out the right Rx buffer size and based on that calculate the
 * padding
 */
static inline int ice_skb_pad(void)
{
	int rx_buf_len;

	/* If a 2K buffer cannot handle a standard Ethernet frame then
	 * optimize padding for a 3K buffer instead of a 1.5K buffer.
	 *
	 * For a 3K buffer we need to add enough padding to allow for
	 * tailroom due to NET_IP_ALIGN possibly shifting us out of
	 * cache-line alignment.
	 */
	if (ICE_2K_TOO_SMALL_WITH_PADDING)
		rx_buf_len = ICE_RXBUF_3072 + SKB_DATA_ALIGN(NET_IP_ALIGN);
	else
		rx_buf_len = ICE_RXBUF_1536;

	/* if needed make room for NET_IP_ALIGN */
	rx_buf_len -= NET_IP_ALIGN;

	return ice_compute_pad(rx_buf_len);
}

#define ICE_SKB_PAD ice_skb_pad()
#else
#define ICE_2K_TOO_SMALL_WITH_PADDING false
#define ICE_SKB_PAD (NET_SKB_PAD + NET_IP_ALIGN)
#endif

/* We are assuming that the cache line is always 64 Bytes here for ice.
 * In order to make sure that is a correct assumption there is a check in probe
 * to print a warning if the read from GLPCI_CNF2 tells us that the cache line
 * size is 128 bytes. We do it this way because we do not want to read the
 * GLPCI_CNF2 register or a variable containing the value on every pass through
 * the Tx path.
 */
#define ICE_CACHE_LINE_BYTES		64
#define ICE_DESCS_PER_CACHE_LINE	(ICE_CACHE_LINE_BYTES / \
					 sizeof(struct ice_tx_desc))
#define ICE_DESCS_FOR_CTX_DESC		1
#define ICE_DESCS_FOR_SKB_DATA_PTR	1
/* Tx descriptors needed, worst case */
#define DESC_NEEDED (MAX_SKB_FRAGS + ICE_DESCS_FOR_CTX_DESC + \
		     ICE_DESCS_PER_CACHE_LINE + ICE_DESCS_FOR_SKB_DATA_PTR)
#define ICE_DESC_UNUSED(R)	\
	(u16)((((R)->next_to_clean > (R)->next_to_use) ? 0 : (R)->count) + \
	      (R)->next_to_clean - (R)->next_to_use - 1)

#define ICE_TX_FLAGS_TSO	BIT(0)
#define ICE_TX_FLAGS_HW_VLAN	BIT(1)
#define ICE_TX_FLAGS_SW_VLAN	BIT(2)
/* ICE_TX_FLAGS_DUMMY_PKT is used to mark dummy packets that should be
 * freed instead of returned like skb packets.
 */
#define ICE_TX_FLAGS_DUMMY_PKT	BIT(3)
#define ICE_TX_FLAGS_TSYN	BIT(4)
#define ICE_TX_FLAGS_IPV4	BIT(5)
#define ICE_TX_FLAGS_IPV6	BIT(6)
#define ICE_TX_FLAGS_TUNNEL	BIT(7)
#define ICE_TX_FLAGS_VLAN_M	0xffff0000
#define ICE_TX_FLAGS_VLAN_PR_M	0xe0000000
#define ICE_TX_FLAGS_VLAN_PR_S	29
#define ICE_TX_FLAGS_VLAN_S	16

#define ICE_XDP_PASS		0
#define ICE_XDP_CONSUMED	BIT(0)
#define ICE_XDP_TX		BIT(1)
#define ICE_XDP_REDIR		BIT(2)

#define ICE_RX_DMA_ATTR \
	(DMA_ATTR_SKIP_CPU_SYNC | DMA_ATTR_WEAK_ORDERING)

#define ICE_ETH_PKT_HDR_PAD	(ETH_HLEN + ETH_FCS_LEN + (VLAN_HLEN * 2))

#define ICE_TXD_LAST_DESC_CMD (ICE_TX_DESC_CMD_EOP | ICE_TX_DESC_CMD_RS)

struct ice_tx_buf {
	struct ice_tx_desc *next_to_watch;
	union {
		struct sk_buff *skb;
		void *raw_buf; /* used for XDP */
	};
	unsigned int bytecount;
	unsigned short gso_segs;
	u32 tx_flags;
	DEFINE_DMA_UNMAP_LEN(len);
	DEFINE_DMA_UNMAP_ADDR(dma);
};

struct ice_tx_offload_params {
	u64 cd_qw1;
	struct ice_tx_ring *tx_ring;
	u32 td_cmd;
	u32 td_offset;
	u32 td_l2tag1;
	u32 cd_tunnel_params;
	u16 cd_l2tag2;
	u8 header_len;
};

struct ice_rx_buf {
	dma_addr_t dma;
	struct page *page;
	unsigned int page_offset;
	u16 pagecnt_bias;
};

struct ice_q_stats {
	u64 pkts;
	u64 bytes;
};

struct ice_txq_stats {
	u64 restart_q;
	u64 tx_busy;
	u64 tx_linearize;
	int prev_pkt; /* negative if no pending Tx descriptors */
};

struct ice_rxq_stats {
	u64 non_eop_descs;
	u64 alloc_page_failed;
	u64 alloc_buf_failed;
};

enum ice_ring_state_t {
	ICE_TX_XPS_INIT_DONE,
	ICE_TX_NBITS,
};

/* this enum matches hardware bits and is meant to be used by DYN_CTLN
 * registers and QINT registers or more generally anywhere in the manual
 * mentioning ITR_INDX, ITR_NONE cannot be used as an index 'n' into any
 * register but instead is a special value meaning "don't update" ITR0/1/2.
 */
enum ice_dyn_idx_t {
	ICE_IDX_ITR0 = 0,
	ICE_IDX_ITR1 = 1,
	ICE_IDX_ITR2 = 2,
	ICE_ITR_NONE = 3	/* ITR_NONE must not be used as an index */
};

/* Header split modes defined by DTYPE field of Rx RLAN context */
enum ice_rx_dtype {
	ICE_RX_DTYPE_NO_SPLIT		= 0,
	ICE_RX_DTYPE_HEADER_SPLIT	= 1,
	ICE_RX_DTYPE_SPLIT_ALWAYS	= 2,
};

/* indices into GLINT_ITR registers */
#define ICE_RX_ITR	ICE_IDX_ITR0
#define ICE_TX_ITR	ICE_IDX_ITR1
#define ICE_ITR_8K	124
#define ICE_ITR_20K	50
#define ICE_ITR_MAX	8160 /* 0x1FE0 */
#define ICE_DFLT_TX_ITR	ICE_ITR_20K
#define ICE_DFLT_RX_ITR	ICE_ITR_20K
enum ice_dynamic_itr {
	ITR_STATIC = 0,
	ITR_DYNAMIC = 1
};

#define ITR_IS_DYNAMIC(rc) ((rc)->itr_mode == ITR_DYNAMIC)
#define ICE_ITR_GRAN_S		1	/* ITR granularity is always 2us */
#define ICE_ITR_GRAN_US		BIT(ICE_ITR_GRAN_S)
#define ICE_ITR_MASK		0x1FFE	/* ITR register value alignment mask */
#define ITR_REG_ALIGN(setting)	((setting) & ICE_ITR_MASK)

#define ICE_DFLT_INTRL	0
#define ICE_MAX_INTRL	236

#define ICE_IN_WB_ON_ITR_MODE	255
/* Sets WB_ON_ITR and assumes INTENA bit is already cleared, which allows
 * setting the MSK_M bit to tell hardware to ignore the INTENA_M bit. Also,
 * set the write-back latency to the usecs passed in.
 */
#define ICE_GLINT_DYN_CTL_WB_ON_ITR(usecs, itr_idx)	\
	((((usecs) << (GLINT_DYN_CTL_INTERVAL_S - ICE_ITR_GRAN_S)) & \
	  GLINT_DYN_CTL_INTERVAL_M) | \
	 (((itr_idx) << GLINT_DYN_CTL_ITR_INDX_S) & \
	  GLINT_DYN_CTL_ITR_INDX_M) | GLINT_DYN_CTL_INTENA_MSK_M | \
	 GLINT_DYN_CTL_WB_ON_ITR_M)

/* Legacy or Advanced Mode Queue */
#define ICE_TX_ADVANCED	0
#define ICE_TX_LEGACY	1

/* descriptor ring, associated with a VSI */
struct ice_rx_ring {
	/* CL1 - 1st cacheline starts here */
	struct ice_rx_ring *next;	/* pointer to next ring in q_vector */
	void *desc;			/* Descriptor ring memory */
	struct device *dev;		/* Used for DMA mapping */
	struct net_device *netdev;	/* netdev ring maps to */
	struct ice_vsi *vsi;		/* Backreference to associated VSI */
	struct ice_q_vector *q_vector;	/* Backreference to associated vector */
	u8 __iomem *tail;
	union {
		struct ice_rx_buf *rx_buf;
		struct xdp_buff **xdp_buf;
	};
	/* CL2 - 2nd cacheline starts here */
	struct xdp_rxq_info xdp_rxq;
	/* CL3 - 3rd cacheline starts here */
	u16 q_index;			/* Queue number of ring */

	u16 count;			/* Number of descriptors */
	u16 reg_idx;			/* HW register index of the ring */

	/* used in interrupt processing */
	u16 next_to_use;
	u16 next_to_clean;
	u16 next_to_alloc;
	u16 rx_offset;
	u16 rx_buf_len;

	/* stats structs */
	struct ice_rxq_stats rx_stats;
	struct ice_q_stats	stats;
	struct u64_stats_sync syncp;

	struct rcu_head rcu;		/* to avoid race on free */
	/* CL4 - 3rd cacheline starts here */
	struct ice_channel *ch;
	struct bpf_prog *xdp_prog;
	struct ice_tx_ring *xdp_ring;
	struct xsk_buff_pool *xsk_pool;
	struct sk_buff *skb;
	dma_addr_t dma;			/* physical address of ring */
#define ICE_RX_FLAGS_RING_BUILD_SKB	BIT(1)
	u64 cached_phctime;
	u8 dcb_tc;			/* Traffic class of ring */
	u8 ptp_rx;
	u8 flags;
} ____cacheline_internodealigned_in_smp;

struct ice_tx_ring {
	/* CL1 - 1st cacheline starts here */
	struct ice_tx_ring *next;	/* pointer to next ring in q_vector */
	void *desc;			/* Descriptor ring memory */
	struct device *dev;		/* Used for DMA mapping */
	u8 __iomem *tail;
	struct ice_tx_buf *tx_buf;
	struct ice_q_vector *q_vector;	/* Backreference to associated vector */
	struct net_device *netdev;	/* netdev ring maps to */
	struct ice_vsi *vsi;		/* Backreference to associated VSI */
	/* CL2 - 2nd cacheline starts here */
	dma_addr_t dma;			/* physical address of ring */
	struct xsk_buff_pool *xsk_pool;
	u16 next_to_use;
	u16 next_to_clean;
	u16 next_rs;
	u16 next_dd;
	u16 q_handle;			/* Queue handle per TC */
	u16 reg_idx;			/* HW register index of the ring */
	u16 count;			/* Number of descriptors */
	u16 q_index;			/* Queue number of ring */
	/* stats structs */
	struct ice_q_stats	stats;
	struct u64_stats_sync syncp;
	struct ice_txq_stats tx_stats;

	/* CL3 - 3rd cacheline starts here */
	struct rcu_head rcu;		/* to avoid race on free */
	DECLARE_BITMAP(xps_state, ICE_TX_NBITS);	/* XPS Config State */
	struct ice_channel *ch;
	struct ice_ptp_tx *tx_tstamps;
	spinlock_t tx_lock;
	u32 txq_teid;			/* Added Tx queue TEID */
#define ICE_TX_FLAGS_RING_XDP		BIT(0)
	u8 flags;
	u8 dcb_tc;			/* Traffic class of ring */
<<<<<<< HEAD
	struct ice_ptp_tx *tx_tstamps;
	u64 cached_phctime;
	u8 ptp_rx:1;
	u8 ptp_tx:1;
=======
	u8 ptp_tx;
>>>>>>> df0cc57e
} ____cacheline_internodealigned_in_smp;

static inline bool ice_ring_uses_build_skb(struct ice_rx_ring *ring)
{
	return !!(ring->flags & ICE_RX_FLAGS_RING_BUILD_SKB);
}

static inline void ice_set_ring_build_skb_ena(struct ice_rx_ring *ring)
{
	ring->flags |= ICE_RX_FLAGS_RING_BUILD_SKB;
}

static inline void ice_clear_ring_build_skb_ena(struct ice_rx_ring *ring)
{
	ring->flags &= ~ICE_RX_FLAGS_RING_BUILD_SKB;
}

static inline bool ice_ring_ch_enabled(struct ice_tx_ring *ring)
{
	return !!ring->ch;
}

static inline bool ice_ring_is_xdp(struct ice_tx_ring *ring)
{
	return !!(ring->flags & ICE_TX_FLAGS_RING_XDP);
}

enum ice_container_type {
	ICE_RX_CONTAINER,
	ICE_TX_CONTAINER,
};

struct ice_ring_container {
	/* head of linked-list of rings */
	union {
		struct ice_rx_ring *rx_ring;
		struct ice_tx_ring *tx_ring;
	};
	struct dim dim;		/* data for net_dim algorithm */
	u16 itr_idx;		/* index in the interrupt vector */
	/* this matches the maximum number of ITR bits, but in usec
	 * values, so it is shifted left one bit (bit zero is ignored)
	 */
	u16 itr_setting:13;
	u16 itr_reserved:2;
	u16 itr_mode:1;
	enum ice_container_type type;
};

struct ice_coalesce_stored {
	u16 itr_tx;
	u16 itr_rx;
	u8 intrl;
	u8 tx_valid;
	u8 rx_valid;
};

/* iterator for handling rings in ring container */
#define ice_for_each_rx_ring(pos, head) \
	for (pos = (head).rx_ring; pos; pos = pos->next)

#define ice_for_each_tx_ring(pos, head) \
	for (pos = (head).tx_ring; pos; pos = pos->next)

static inline unsigned int ice_rx_pg_order(struct ice_rx_ring *ring)
{
#if (PAGE_SIZE < 8192)
	if (ring->rx_buf_len > (PAGE_SIZE / 2))
		return 1;
#endif
	return 0;
}

#define ice_rx_pg_size(_ring) (PAGE_SIZE << ice_rx_pg_order(_ring))

union ice_32b_rx_flex_desc;

bool ice_alloc_rx_bufs(struct ice_rx_ring *rxr, u16 cleaned_count);
netdev_tx_t ice_start_xmit(struct sk_buff *skb, struct net_device *netdev);
u16
ice_select_queue(struct net_device *dev, struct sk_buff *skb,
		 struct net_device *sb_dev);
void ice_clean_tx_ring(struct ice_tx_ring *tx_ring);
void ice_clean_rx_ring(struct ice_rx_ring *rx_ring);
int ice_setup_tx_ring(struct ice_tx_ring *tx_ring);
int ice_setup_rx_ring(struct ice_rx_ring *rx_ring);
void ice_free_tx_ring(struct ice_tx_ring *tx_ring);
void ice_free_rx_ring(struct ice_rx_ring *rx_ring);
int ice_napi_poll(struct napi_struct *napi, int budget);
int
ice_prgm_fdir_fltr(struct ice_vsi *vsi, struct ice_fltr_desc *fdir_desc,
		   u8 *raw_packet);
int ice_clean_rx_irq(struct ice_rx_ring *rx_ring, int budget);
void ice_clean_ctrl_tx_irq(struct ice_tx_ring *tx_ring);
#endif /* _ICE_TXRX_H_ */<|MERGE_RESOLUTION|>--- conflicted
+++ resolved
@@ -335,14 +335,7 @@
 #define ICE_TX_FLAGS_RING_XDP		BIT(0)
 	u8 flags;
 	u8 dcb_tc;			/* Traffic class of ring */
-<<<<<<< HEAD
-	struct ice_ptp_tx *tx_tstamps;
-	u64 cached_phctime;
-	u8 ptp_rx:1;
-	u8 ptp_tx:1;
-=======
 	u8 ptp_tx;
->>>>>>> df0cc57e
 } ____cacheline_internodealigned_in_smp;
 
 static inline bool ice_ring_uses_build_skb(struct ice_rx_ring *ring)
