--- conflicted
+++ resolved
@@ -267,23 +267,12 @@
 TRACE_EVENT(mm_page_alloc_extfrag,
 
 	TP_PROTO(struct page *page,
-<<<<<<< HEAD
-			int alloc_order, int fallback_order,
-			int alloc_migratetype, int fallback_migratetype,
-			int change_ownership),
-
-	TP_ARGS(page,
-		alloc_order, fallback_order,
-		alloc_migratetype, fallback_migratetype,
-		change_ownership),
-=======
 		int alloc_order, int fallback_order,
 		int alloc_migratetype, int fallback_migratetype, int new_migratetype),
 
 	TP_ARGS(page,
 		alloc_order, fallback_order,
 		alloc_migratetype, fallback_migratetype, new_migratetype),
->>>>>>> d8ec26d7
 
 	TP_STRUCT__entry(
 		__field(	struct page *,	page			)
@@ -300,11 +289,7 @@
 		__entry->fallback_order		= fallback_order;
 		__entry->alloc_migratetype	= alloc_migratetype;
 		__entry->fallback_migratetype	= fallback_migratetype;
-<<<<<<< HEAD
-		__entry->change_ownership	= change_ownership;
-=======
 		__entry->change_ownership	= (new_migratetype == alloc_migratetype);
->>>>>>> d8ec26d7
 	),
 
 	TP_printk("page=%p pfn=%lu alloc_order=%d fallback_order=%d pageblock_order=%d alloc_migratetype=%d fallback_migratetype=%d fragmenting=%d change_ownership=%d",
